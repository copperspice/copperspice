--- conflicted
+++ resolved
@@ -41,13 +41,8 @@
  public:
    QSignalTransition(QState *sourceState = nullptr);
 
-<<<<<<< HEAD
-   template<class SignalClass, class ...SignalArgs> QSignalTransition(QObject *sender, void (SignalClass::*signal)(SignalArgs...),
-      QState *sourceState = nullptr);
-=======
    template<class SignalClass, class ...SignalArgs>
    QSignalTransition(QObject *sender, void (SignalClass::*signal)(SignalArgs...), QState *sourceState = nullptr);
->>>>>>> a74ebe0b
 
    ~QSignalTransition();
 
@@ -75,14 +70,9 @@
    QScopedPointer<CsSignal::Internal::BentoAbstract> m_signalBento;
 };
 
-<<<<<<< HEAD
 
-template<class SignalClass, class ...SignalArgs> QSignalTransition::QSignalTransition(QObject *sender,
-   void (SignalClass::*signal)(SignalArgs...), QState *sourceState)
-=======
 template<class SignalClass, class ...SignalArgs>
 QSignalTransition::QSignalTransition(QObject *sender, void (SignalClass::*signal)(SignalArgs...), QState *sourceState)
->>>>>>> a74ebe0b
    : QAbstractTransition(sourceState)
 {
    m_sender = sender;
@@ -91,8 +81,6 @@
    m_signalBento.reset(new CSBento<void (SignalClass::*)(SignalArgs...)> {signal});
 }
 
-<<<<<<< HEAD
-=======
 template<class SignalClass, class ...SignalArgs>
 QSignalTransition *QState::addTransition(QObject *sender, void (SignalClass::*signal)(SignalArgs...),
       QAbstractState *target)
@@ -119,7 +107,6 @@
    return trans;
 }
 
->>>>>>> a74ebe0b
 #endif // QT_NO_STATEMACHINE
 
 #endif