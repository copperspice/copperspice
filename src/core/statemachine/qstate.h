--- conflicted
+++ resolved
@@ -26,10 +26,6 @@
 
 #include <qabstractstate.h>
 #include <qlist.h>
-<<<<<<< HEAD
-#include <qsignaltransition.h>
-=======
->>>>>>> a74ebe0b
 
 #ifndef QT_NO_STATEMACHINE
 
@@ -51,10 +47,7 @@
 
    CORE_CS_PROPERTY_READ(childMode, childMode)
    CORE_CS_PROPERTY_WRITE(childMode, setChildMode)
-<<<<<<< HEAD
    CORE_CS_PROPERTY_NOTIFY(childMode, childModeChanged)
-=======
->>>>>>> a74ebe0b
 
  public:
    enum ChildMode {
@@ -63,15 +56,12 @@
    };
    CORE_CS_ENUM(ChildMode)
 
-<<<<<<< HEAD
    enum RestorePolicy {
       DontRestoreProperties,
       RestoreProperties
    };
    CORE_CS_ENUM(RestorePolicy)
 
-=======
->>>>>>> a74ebe0b
    QState(QState *parent = nullptr);
    QState(ChildMode childMode, QState *parent = nullptr);
    ~QState();
@@ -125,36 +115,6 @@
    Q_DECLARE_PRIVATE(QState)
 };
 
-<<<<<<< HEAD
-template<class SignalClass, class ...SignalArgs>
-QSignalTransition *QState::addTransition(QObject *sender, void (SignalClass::*signal)(SignalArgs...),
-   QAbstractState *target)
-{
-   if (! sender) {
-      qWarning("QState::addTransition: No sender specified");
-      return nullptr;
-   }
-
-   if (! signal) {
-      qWarning("QState::addTransition: No signal specified");
-      return nullptr;
-   }
-
-   if (! target) {
-      qWarning("QState::addTransition: No target specified");
-      return nullptr;
-   }
-
-   QSignalTransition *trans = new QSignalTransition(sender, signal);
-   trans->setTargetState(target);
-   addTransition(trans);
-
-   return trans;
-}
-
-#endif //QT_NO_STATEMACHINE
-=======
 #endif // QT_NO_STATEMACHINE
->>>>>>> a74ebe0b
 
 #endif