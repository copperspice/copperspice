--- conflicted
+++ resolved
@@ -2338,10 +2338,6 @@
 {
 }
 
-<<<<<<< HEAD
-
-=======
->>>>>>> a74ebe0b
 QStateMachine::Error QStateMachine::error() const
 {
    Q_D(const QStateMachine);
