/***********************************************************************
*
* Copyright (c) 2012-2020 Barbara Geller
* Copyright (c) 2012-2020 Ansel Sermersheim
*
* Copyright (c) 2015 The Qt Company Ltd.
* Copyright (c) 2012-2016 Digia Plc and/or its subsidiary(-ies).
* Copyright (c) 2008-2012 Nokia Corporation and/or its subsidiary(-ies).
*
* This file is part of CopperSpice.
*
* CopperSpice is free software. You can redistribute it and/or
* modify it under the terms of the GNU Lesser General Public License
* version 2.1 as published by the Free Software Foundation.
*
* CopperSpice is distributed in the hope that it will be useful,
* but WITHOUT ANY WARRANTY; without even the implied warranty of
* MERCHANTABILITY or FITNESS FOR A PARTICULAR PURPOSE.
*
* https://www.gnu.org/licenses/
*
***********************************************************************/

#ifndef QABSTRACTTRANSITION_H
#define QABSTRACTTRANSITION_H

<<<<<<< HEAD
#include <qobject.h>
#include <qlist.h>
#include <qscopedpointer.h>
=======
#include <qabstractstate.h>
#include <qobject.h>
#include <qlist.h>
#include <qscopedpointer.h>
#include <qstate.h>
>>>>>>> a74ebe0b

#ifndef QT_NO_STATEMACHINE

class QAbstractTransitionPrivate;
class QEvent;
class QStateMachine;

#ifndef QT_NO_ANIMATION
class QAbstractAnimation;
#endif

class Q_CORE_EXPORT QAbstractTransition : public QObject
{
   CORE_CS_OBJECT(QAbstractTransition)

   CORE_CS_PROPERTY_READ(sourceState, sourceState)

<<<<<<< HEAD
   CORE_CS_PROPERTY_READ(targetState,   targetState)
   CORE_CS_PROPERTY_WRITE(targetState,  setTargetState)
   CORE_CS_PROPERTY_NOTIFY(targetState, targetStateChanged)

   CORE_CS_PROPERTY_READ(targetStates,   targetStates)
   CORE_CS_PROPERTY_WRITE(targetStates,  setTargetStates)
   CORE_CS_PROPERTY_NOTIFY(targetStates, targetStatesChanged)

   CORE_CS_PROPERTY_READ(transitionType,      transitionType)
   CORE_CS_PROPERTY_WRITE(transitionType,     setTransitionType)
   CORE_CS_PROPERTY_REVISION(transitionType,  1)

 public:
   enum TransitionType {
      ExternalTransition,
      InternalTransition
   };

   CORE_CS_ENUM(TransitionType)

=======
   CORE_CS_PROPERTY_READ(targetState, targetState)
   CORE_CS_PROPERTY_WRITE(targetState, setTargetState)

   CORE_CS_PROPERTY_READ(targetStates, targetStates)
   CORE_CS_PROPERTY_WRITE(targetStates, setTargetStates)

 public:
>>>>>>> a74ebe0b
   QAbstractTransition(QState *sourceState = nullptr);
   virtual ~QAbstractTransition();

   QState *sourceState() const;
   QAbstractState *targetState() const;
   void setTargetState(QAbstractState *target);
   QList<QAbstractState *> targetStates() const;
   void setTargetStates(const QList<QAbstractState *> &targets);

   TransitionType transitionType() const;
   void setTransitionType(TransitionType type);
   QStateMachine *machine() const;

#ifndef QT_NO_ANIMATION
   void addAnimation(QAbstractAnimation *animation);
   void removeAnimation(QAbstractAnimation *animation);
   QList<QAbstractAnimation *> animations() const;
#endif

   CORE_CS_SIGNAL_1(Public, void triggered())
   CORE_CS_SIGNAL_2(triggered)

   CORE_CS_SIGNAL_1(Public, void targetStateChanged())
   CORE_CS_SIGNAL_2(targetStateChanged)

   CORE_CS_SIGNAL_1(Public, void targetStatesChanged())
   CORE_CS_SIGNAL_2(targetStatesChanged)

 protected:
   virtual bool eventTest(QEvent *event) = 0;
   virtual void onTransition(QEvent *event) = 0;

   bool event(QEvent *e) override;

   QAbstractTransition(QAbstractTransitionPrivate &dd, QState *parent);

   QScopedPointer<QAbstractTransitionPrivate> d_ptr;

 private:
   Q_DISABLE_COPY(QAbstractTransition)
   Q_DECLARE_PRIVATE(QAbstractTransition)
};

<<<<<<< HEAD
#endif //QT_NO_STATEMACHINE
=======
#endif // QT_NO_STATEMACHINE
>>>>>>> a74ebe0b

#endif<|MERGE_RESOLUTION|>--- conflicted
+++ resolved
@@ -24,17 +24,11 @@
 #ifndef QABSTRACTTRANSITION_H
 #define QABSTRACTTRANSITION_H
 
-<<<<<<< HEAD
-#include <qobject.h>
-#include <qlist.h>
-#include <qscopedpointer.h>
-=======
 #include <qabstractstate.h>
 #include <qobject.h>
 #include <qlist.h>
 #include <qscopedpointer.h>
 #include <qstate.h>
->>>>>>> a74ebe0b
 
 #ifndef QT_NO_STATEMACHINE
 
@@ -52,7 +46,6 @@
 
    CORE_CS_PROPERTY_READ(sourceState, sourceState)
 
-<<<<<<< HEAD
    CORE_CS_PROPERTY_READ(targetState,   targetState)
    CORE_CS_PROPERTY_WRITE(targetState,  setTargetState)
    CORE_CS_PROPERTY_NOTIFY(targetState, targetStateChanged)
@@ -73,15 +66,6 @@
 
    CORE_CS_ENUM(TransitionType)
 
-=======
-   CORE_CS_PROPERTY_READ(targetState, targetState)
-   CORE_CS_PROPERTY_WRITE(targetState, setTargetState)
-
-   CORE_CS_PROPERTY_READ(targetStates, targetStates)
-   CORE_CS_PROPERTY_WRITE(targetStates, setTargetStates)
-
- public:
->>>>>>> a74ebe0b
    QAbstractTransition(QState *sourceState = nullptr);
    virtual ~QAbstractTransition();
 
@@ -125,10 +109,6 @@
    Q_DECLARE_PRIVATE(QAbstractTransition)
 };
 
-<<<<<<< HEAD
-#endif //QT_NO_STATEMACHINE
-=======
 #endif // QT_NO_STATEMACHINE
->>>>>>> a74ebe0b
 
 #endif