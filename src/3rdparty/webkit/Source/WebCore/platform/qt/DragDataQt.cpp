--- conflicted
+++ resolved
@@ -97,13 +97,9 @@
 {
     if (! m_platformDragData) {
         return Color();
-<<<<<<< HEAD
     }
 
-    return qvariant_cast<QColor>(m_platformDragData->colorData());
-=======
     return (m_platformDragData->colorData()).value<QColor>();
->>>>>>> a74ebe0b
 }
 
 bool DragData::containsCompatibleContent() const
