add_definitions(
    -DQT_NO_EGL
    -DQT_BUILD_OPENGL_LIB
    -DQT_SHARED
    -DQT_MAKEDLL
)
set(EXTRA_OPENGL_LIBS
    CsCore${BUILD_ABI}
    CsGui${BUILD_ABI}
    ${OPENGL_LIBRARIES}
)
set(EXTRA_OPENGL_CXXFLAGS)
set(EXTRA_OPENGL_LDFLAGS)

include_directories(
    ${CMAKE_BINARY_DIR}/include
    ${CMAKE_BINARY_DIR}/privateinclude
    ${CMAKE_BINARY_DIR}/include/QtCore
    ${CMAKE_BINARY_DIR}/privateinclude/QtCore
    ${CMAKE_BINARY_DIR}/privateinclude/QtCore/private
    ${CMAKE_BINARY_DIR}/include/QtGui
    ${CMAKE_BINARY_DIR}/privateinclude/QtGui
    ${CMAKE_BINARY_DIR}/privateinclude/QtGui/private
    ${CMAKE_BINARY_DIR}/include/QtOpenGL
    ${CMAKE_BINARY_DIR}/privateinclude/QtOpenGL
    ${CMAKE_BINARY_DIR}/privateinclude/QtOpenGL/private
    ${CMAKE_CURRENT_SOURCE_DIR}
    ${CMAKE_CURRENT_SOURCE_DIR}/gl2paintengineex
    ${CMAKE_CURRENT_SOURCE_DIR}/util
    ${CMAKE_SOURCE_DIR}/src/3rdparty/harfbuzz/src
    ${FREETYPE_INCLUDE_DIRS}
    ${OPENGL_INCLUDE_DIR}
)

set(OPENGL_PUBLIC_INCLUDES
    QGLBuffer
    QGLColormap
    QGLContext
    QGLFormat
    QGLFramebufferObject
    QGLFramebufferObjectFormat
    QGLFunctions
    QGLFunctionsPrivate
    QGLPixelBuffer
    QGLShader
    QGLShaderProgram
    QGLWidget
    QMacCompatGLenum
    QMacCompatGLint
    QMacCompatGLuint
    QMacGLCompatTypes
    QtOpenGL
)

set(OPENGL_INCLUDES
    ${CMAKE_CURRENT_SOURCE_DIR}/qgl.h
    ${CMAKE_CURRENT_SOURCE_DIR}/qglbuffer.h
    ${CMAKE_CURRENT_SOURCE_DIR}/qglcolormap.h
    ${CMAKE_CURRENT_SOURCE_DIR}/qglcontext.h
    ${CMAKE_CURRENT_SOURCE_DIR}/qglformat.h
    ${CMAKE_CURRENT_SOURCE_DIR}/qglframebufferobject.h 
    ${CMAKE_CURRENT_SOURCE_DIR}/qglframebufferobjectformat.h
    ${CMAKE_CURRENT_SOURCE_DIR}/qglfunctions.h
    ${CMAKE_CURRENT_SOURCE_DIR}/qglfunctionsprivate.h
    ${CMAKE_CURRENT_SOURCE_DIR}/qglpixelbuffer.h
    ${CMAKE_CURRENT_SOURCE_DIR}/qglshader.h
    ${CMAKE_CURRENT_SOURCE_DIR}/qglshaderprogram.h
    ${CMAKE_CURRENT_SOURCE_DIR}/qglwidget.h
    ${CMAKE_CURRENT_SOURCE_DIR}/qmaccompatglenum.h
    ${CMAKE_CURRENT_SOURCE_DIR}/qmaccompatglint.h
    ${CMAKE_CURRENT_SOURCE_DIR}/qmaccompatgluint.h
    ${CMAKE_CURRENT_SOURCE_DIR}/qmacglcompattypes.h
    ${CMAKE_CURRENT_SOURCE_DIR}/qtopengl.h
)

set(OPENGL_PRIVATE_INCLUDES
    ${CMAKE_CURRENT_SOURCE_DIR}/qgl_p.h
    ${CMAKE_CURRENT_SOURCE_DIR}/qglextensions_p.h
    ${CMAKE_CURRENT_SOURCE_DIR}/qglframebufferobject_p.h 
    ${CMAKE_CURRENT_SOURCE_DIR}/qglpaintdevice_p.h
    ${CMAKE_CURRENT_SOURCE_DIR}/qglpixelbuffer_p.h
    ${CMAKE_CURRENT_SOURCE_DIR}/qglpixmapfilter_p.h 
    ${CMAKE_CURRENT_SOURCE_DIR}/qgraphicsshadereffect_p.h
    ${CMAKE_CURRENT_SOURCE_DIR}/qgraphicssystem_gl_p.h
    ${CMAKE_CURRENT_SOURCE_DIR}/qpaintengine_opengl_p.h
    ${CMAKE_CURRENT_SOURCE_DIR}/qpixmapdata_gl_p.h
    ${CMAKE_CURRENT_SOURCE_DIR}/qpixmapdata_x11gl_p.h
    ${CMAKE_CURRENT_SOURCE_DIR}/qwindowsurface_gl_p.h

    ${CMAKE_CURRENT_SOURCE_DIR}/gl2paintengineex/qgl2pexvertexarray_p.h
    ${CMAKE_CURRENT_SOURCE_DIR}/gl2paintengineex/qglcustomshaderstage_p.h
    ${CMAKE_CURRENT_SOURCE_DIR}/gl2paintengineex/qglengineshadermanager_p.h
    ${CMAKE_CURRENT_SOURCE_DIR}/gl2paintengineex/qglengineshadersource_p.h
    ${CMAKE_CURRENT_SOURCE_DIR}/gl2paintengineex/qglgradientcache_p.h
    ${CMAKE_CURRENT_SOURCE_DIR}/gl2paintengineex/qglshadercache_p.h
    ${CMAKE_CURRENT_SOURCE_DIR}/gl2paintengineex/qpaintengineex_opengl2_p.h
    ${CMAKE_CURRENT_SOURCE_DIR}/gl2paintengineex/qtextureglyphcache_gl_p.h
    ${CMAKE_CURRENT_SOURCE_DIR}/gl2paintengineex/qtriangulatingstroker_p.h
    ${CMAKE_CURRENT_SOURCE_DIR}/gl2paintengineex/qtriangulator_p.h

    ${CMAKE_CURRENT_SOURCE_DIR}/util/fragmentprograms_p.h
)

set(OPENGL_SOURCES
    ${CMAKE_CURRENT_SOURCE_DIR}/gl2paintengineex/qgl2pexvertexarray.cpp
    ${CMAKE_CURRENT_SOURCE_DIR}/gl2paintengineex/qglcustomshaderstage.cpp
    ${CMAKE_CURRENT_SOURCE_DIR}/gl2paintengineex/qglengineshadermanager.cpp
    ${CMAKE_CURRENT_SOURCE_DIR}/gl2paintengineex/qglgradientcache.cpp
    ${CMAKE_CURRENT_SOURCE_DIR}/gl2paintengineex/qpaintengineex_opengl2.cpp
    ${CMAKE_CURRENT_SOURCE_DIR}/gl2paintengineex/qtextureglyphcache_gl.cpp
    ${CMAKE_CURRENT_SOURCE_DIR}/gl2paintengineex/qtriangulatingstroker.cpp
    ${CMAKE_CURRENT_SOURCE_DIR}/gl2paintengineex/qtriangulator.cpp
    ${CMAKE_CURRENT_SOURCE_DIR}/qgl.cpp
    ${CMAKE_CURRENT_SOURCE_DIR}/qglbuffer.cpp
    ${CMAKE_CURRENT_SOURCE_DIR}/qglcolormap.cpp
    ${CMAKE_CURRENT_SOURCE_DIR}/qglextensions.cpp
    ${CMAKE_CURRENT_SOURCE_DIR}/qglframebufferobject.cpp
    ${CMAKE_CURRENT_SOURCE_DIR}/qglfunctions.cpp
    ${CMAKE_CURRENT_SOURCE_DIR}/qglpaintdevice.cpp
    ${CMAKE_CURRENT_SOURCE_DIR}/qglpixelbuffer.cpp
    ${CMAKE_CURRENT_SOURCE_DIR}/qglpixmapfilter.cpp
    ${CMAKE_CURRENT_SOURCE_DIR}/qglshaderprogram.cpp
    ${CMAKE_CURRENT_SOURCE_DIR}/qgraphicsshadereffect.cpp
    ${CMAKE_CURRENT_SOURCE_DIR}/qgraphicssystem_gl.cpp
    ${CMAKE_CURRENT_SOURCE_DIR}/qpaintengine_opengl.cpp
    ${CMAKE_CURRENT_SOURCE_DIR}/qpixmapdata_gl.cpp
    ${CMAKE_CURRENT_SOURCE_DIR}/qwindowsurface_gl.cpp
)

macro_generate_public("${OPENGL_PUBLIC_INCLUDES}" QtOpenGL)
macro_generate_private("${OPENGL_PRIVATE_INCLUDES}" QtOpenGL)
macro_generate_misc("${OPENGL_INCLUDES}" QtOpenGL)

if(X11_FOUND)
    set(OPENGL_SOURCES
        ${OPENGL_SOURCES}
        ${CMAKE_CURRENT_SOURCE_DIR}/qgl_x11.cpp
        ${CMAKE_CURRENT_SOURCE_DIR}/qglpixelbuffer_x11.cpp
    )
endif()

# TODO: if ${OPENGL_LIBRARIES} is sufficient for all platforms drop
# hardcoded additions to ${EXTRA_OPENGL_LIBS} and ${EXTRA_OPENGL_LDFLAGS}
if(${CMAKE_SYSTEM_NAME} MATCHES "Windows")
    set(OPENGL_SOURCES
        ${OPENGL_SOURCES}
        ${CMAKE_CURRENT_SOURCE_DIR}/qgl_win.cpp
        ${CMAKE_CURRENT_SOURCE_DIR}/qglpixelbuffer_win.cpp
    )
    set(EXTRA_OPENGL_LIBS
        ${EXTRA_OPENGL_LIBS}
        opengl32
        gdi32
        kernel32
        user32
    )
    add_definitions(
        -DQT_NO_STYLE_GTK
        -DQT_NO_STYLE_WINDOWSVISTA
        -DQT_MAKEDLL
        -DQT_BUILD_OPENGL_LIB)
# FIXME: check for COCOA instead?
elseif(${CMAKE_SYSTEM_NAME} MATCHES "Darwin")
    set(OPENGL_SOURCES
        ${OPENGL_SOURCES}
        ${CMAKE_CURRENT_SOURCE_DIR}/qgl_mac.mm
        ${CMAKE_CURRENT_SOURCE_DIR}/qglpixelbuffer_mac.mm
    )
    set(EXTRA_OPENGL_LDFLAGS
        ${EXTRA_OPENGL_LDFLAGS}
        -framework AppKit
        -framework Carbon
        -framework OpenGL
    )
endif()

function_variable_fixup("${EXTRA_OPENGL_CXXFLAGS}" EXTRA_OPENGL_CXXFLAGS)
function_variable_fixup("${EXTRA_OPENGL_LDFLAGS}" EXTRA_OPENGL_LDFLAGS)

add_library(CsOpenGL${BUILD_ABI} SHARED ${OPENGL_SOURCES} ${OPENGL_INCLUDES})
target_link_libraries(CsOpenGL${BUILD_ABI} ${EXTRA_OPENGL_LIBS})
set_target_properties(CsOpenGL${BUILD_ABI} PROPERTIES
    VERSION "0" # for compat
    SOVERSION "0.0.0" # for compat
    COMPILE_FLAGS ${EXTRA_OPENGL_CXXFLAGS}
    LINK_FLAGS ${EXTRA_OPENGL_LDFLAGS}
)

macro_generate_resources("${OPENGL_SOURCES}")
macro_generate_package(
    CsOpenGL${BUILD_ABI}
    QtOpenGL
    "${EXTRA_CORE_CXXFLAGS}"
<<<<<<< HEAD
    "CsCore${BUILD_MAJOR} CsGui${BUILD_MAJOR}"
=======
    "${EXTRA_CORE_LIBS}"
    "CsCore${BUILD_ABI} CsGui${BUILD_ABI}"
>>>>>>> 5bb02d43
)

install(
    TARGETS CsOpenGL${BUILD_ABI}
    EXPORT CopperSpiceLibraryTargets ${INSTALL_TARGETS_DEFAULT_ARGS}
    RUNTIME DESTINATION ${CMAKE_INSTALL_BINDIR}
    LIBRARY DESTINATION ${CMAKE_INSTALL_LIBDIR}
    ARCHIVE DESTINATION ${CMAKE_INSTALL_LIBDIR}
)

install(
    DIRECTORY ${CMAKE_BINARY_DIR}/include/QtOpenGL
    DESTINATION ${CMAKE_INSTALL_INCLUDEDIR}
    COMPONENT Devel
)<|MERGE_RESOLUTION|>--- conflicted
+++ resolved
@@ -191,12 +191,7 @@
     CsOpenGL${BUILD_ABI}
     QtOpenGL
     "${EXTRA_CORE_CXXFLAGS}"
-<<<<<<< HEAD
-    "CsCore${BUILD_MAJOR} CsGui${BUILD_MAJOR}"
-=======
-    "${EXTRA_CORE_LIBS}"
     "CsCore${BUILD_ABI} CsGui${BUILD_ABI}"
->>>>>>> 5bb02d43
 )
 
 install(
