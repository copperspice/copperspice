add_definitions(
    -DQT_BUILD_SVG_LIB
    -DQT_SHARED
    -DQT_MAKEDLL
)
set(EXTRA_SVG_LIBS CsCore${BUILD_ABI} CsGui${BUILD_ABI})
set(EXTRA_SVG_CXXFLAGS)
set(EXTRA_SVG_LDFLAGS)

include_directories(
    ${CMAKE_BINARY_DIR}/include
    ${CMAKE_BINARY_DIR}/privateinclude
    ${CMAKE_BINARY_DIR}/include/QtCore
    ${CMAKE_BINARY_DIR}/privateinclude/QtCore
    ${CMAKE_BINARY_DIR}/privateinclude/QtCore/private
    ${CMAKE_BINARY_DIR}/include/QtGui
    ${CMAKE_BINARY_DIR}/privateinclude/QtGui
    ${CMAKE_BINARY_DIR}/privateinclude/QtGui/private
    ${CMAKE_BINARY_DIR}/include/QtSvg
    ${CMAKE_BINARY_DIR}/privateinclude/QtSvg
    ${CMAKE_BINARY_DIR}/privateinclude/QtSvg/private
    ${CMAKE_CURRENT_SOURCE_DIR}
    ${CMAKE_SOURCE_DIR}/src/3rdparty/harfbuzz/src
)

set(SVG_PUBLIC_INCLUDES
    QtSvg
    QGraphicsSvgItem
    QSvgGenerator
    QSvgRenderer
    QSvgWidget
)

set(SVG_INCLUDES
    ${CMAKE_CURRENT_SOURCE_DIR}/qsvgrenderer.h
    ${CMAKE_CURRENT_SOURCE_DIR}/qsvgwidget.h
    ${CMAKE_CURRENT_SOURCE_DIR}/qgraphicssvgitem.h
    ${CMAKE_CURRENT_SOURCE_DIR}/qsvggenerator.h
    ${CMAKE_CURRENT_SOURCE_DIR}/qtsvg.h
)

set(SVG_PRIVATE_INCLUDES
    ${CMAKE_CURRENT_SOURCE_DIR}/qsvggraphics_p.h
    ${CMAKE_CURRENT_SOURCE_DIR}/qsvghandler_p.h
    ${CMAKE_CURRENT_SOURCE_DIR}/qsvgnode_p.h
    ${CMAKE_CURRENT_SOURCE_DIR}/qsvgstructure_p.h
    ${CMAKE_CURRENT_SOURCE_DIR}/qsvgstyle_p.h
    ${CMAKE_CURRENT_SOURCE_DIR}/qsvgfont_p.h
    ${CMAKE_CURRENT_SOURCE_DIR}/qsvgtinydocument_p.h
)

set(SVG_SOURCES
    ${CMAKE_CURRENT_SOURCE_DIR}/qsvggraphics.cpp
    ${CMAKE_CURRENT_SOURCE_DIR}/qsvghandler.cpp
    ${CMAKE_CURRENT_SOURCE_DIR}/qsvgnode.cpp
    ${CMAKE_CURRENT_SOURCE_DIR}/qsvgstructure.cpp
    ${CMAKE_CURRENT_SOURCE_DIR}/qsvgstyle.cpp
    ${CMAKE_CURRENT_SOURCE_DIR}/qsvgfont.cpp
    ${CMAKE_CURRENT_SOURCE_DIR}/qsvgtinydocument.cpp
    ${CMAKE_CURRENT_SOURCE_DIR}/qsvgrenderer.cpp
    ${CMAKE_CURRENT_SOURCE_DIR}/qsvgwidget.cpp
    ${CMAKE_CURRENT_SOURCE_DIR}/qgraphicssvgitem.cpp
    ${CMAKE_CURRENT_SOURCE_DIR}/qsvggenerator.cpp
)

macro_generate_public("${SVG_PUBLIC_INCLUDES}" QtSvg)
macro_generate_private("${SVG_PRIVATE_INCLUDES}" QtSvg)
macro_generate_misc("${SVG_INCLUDES}" QtSvg)

if(${CMAKE_SYSTEM_NAME} MATCHES "Windows")
    set(EXTRA_SVG_LIBS
        ${EXTRA_SVG_LIBS}
        ws2_32
    )
endif()

function_variable_fixup("${EXTRA_SVG_CXXFLAGS}" EXTRA_SVG_CXXFLAGS)
function_variable_fixup("${EXTRA_SVG_LDFLAGS}" EXTRA_SVG_LDFLAGS)

add_library(CsSvg${BUILD_ABI} SHARED ${SVG_SOURCES} ${SVG_INCLUDES})
target_link_libraries(CsSvg${BUILD_ABI} ${EXTRA_SVG_LIBS})
set_target_properties(CsSvg${BUILD_ABI} PROPERTIES
    VERSION "0" # for compat
    SOVERSION "0.0.0" # for compat
    COMPILE_FLAGS ${EXTRA_SVG_CXXFLAGS}
    LINK_FLAGS ${EXTRA_SVG_LDFLAGS}
)

macro_generate_resources("${SVG_SOURCES}")
macro_generate_package(
    CsSvg${BUILD_ABI}
    QtSvg
    "${EXTRA_SVG_CXXFLAGS}"
<<<<<<< HEAD
    "CsCore${BUILD_MAJOR} CsGui${BUILD_MAJOR}"
=======
    "${EXTRA_SVG_LIBS}"
    "CsCore${BUILD_ABI} CsGui${BUILD_ABI}"
>>>>>>> 5bb02d43
)

install(
    TARGETS CsSvg${BUILD_ABI}
    EXPORT CopperSpiceLibraryTargets ${INSTALL_TARGETS_DEFAULT_ARGS}
    RUNTIME DESTINATION ${CMAKE_INSTALL_BINDIR}
    LIBRARY DESTINATION ${CMAKE_INSTALL_LIBDIR}
    ARCHIVE DESTINATION ${CMAKE_INSTALL_LIBDIR}
)

install(
    DIRECTORY ${CMAKE_BINARY_DIR}/include/QtSvg
    DESTINATION ${CMAKE_INSTALL_INCLUDEDIR}
    COMPONENT Devel
)<|MERGE_RESOLUTION|>--- conflicted
+++ resolved
@@ -91,12 +91,7 @@
     CsSvg${BUILD_ABI}
     QtSvg
     "${EXTRA_SVG_CXXFLAGS}"
-<<<<<<< HEAD
-    "CsCore${BUILD_MAJOR} CsGui${BUILD_MAJOR}"
-=======
-    "${EXTRA_SVG_LIBS}"
     "CsCore${BUILD_ABI} CsGui${BUILD_ABI}"
->>>>>>> 5bb02d43
 )
 
 install(
