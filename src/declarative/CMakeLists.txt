--- conflicted
+++ resolved
@@ -61,12 +61,7 @@
     CsDeclarative${BUILD_ABI}
     QtDeclarative
     "${EXTRA_DECLARATIVE_CXXFLAGS}"
-<<<<<<< HEAD
-    "CsCore${BUILD_MAJOR} QtGui${BUILD_MAJOR} CsNetwork${BUILD_MAJOR} CsScript${BUILD_MAJOR}"
-=======
-    "${EXTRA_DECLARATIVE_LIBS}"
     "CsCore${BUILD_ABI} QtGui${BUILD_ABI} CsNetwork${BUILD_ABI} CsScript${BUILD_ABI}"
->>>>>>> 5bb02d43
 )
 
 install(
