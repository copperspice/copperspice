--- conflicted
+++ resolved
@@ -47,12 +47,7 @@
     CsXml${BUILD_ABI}
     QtXml
     "${EXTRA_XML_CXXFLAGS}"
-<<<<<<< HEAD
-    "CsCore${BUILD_MAJOR}"
-=======
-    "${EXTRA_XML_LIBS}"
     "CsCore${BUILD_ABI}"
->>>>>>> 5bb02d43
 )
 
 install(
