--- conflicted
+++ resolved
@@ -61,11 +61,7 @@
 #if defined(Q_WS_QWS)
 # include <qwsdisplay_qws.h>
 # include <qwsmanager_qws.h>
-<<<<<<< HEAD
-# include <qpaintengine.h>             // for PorterDuff
-=======
 # include <qpaintengine.h>             
->>>>>>> 7d723b69
 # include <qwindowsurface_qws_p.h>
 #endif
 
