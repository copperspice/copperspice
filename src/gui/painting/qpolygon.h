/***********************************************************************
*
* Copyright (c) 2012-2021 Barbara Geller
* Copyright (c) 2012-2021 Ansel Sermersheim
*
* Copyright (c) 2015 The Qt Company Ltd.
* Copyright (c) 2012-2016 Digia Plc and/or its subsidiary(-ies).
* Copyright (c) 2008-2012 Nokia Corporation and/or its subsidiary(-ies).
*
* This file is part of CopperSpice.
*
* CopperSpice is free software. You can redistribute it and/or
* modify it under the terms of the GNU Lesser General Public License
* version 2.1 as published by the Free Software Foundation.
*
* CopperSpice is distributed in the hope that it will be useful,
* but WITHOUT ANY WARRANTY; without even the implied warranty of
* MERCHANTABILITY or FITNESS FOR A PARTICULAR PURPOSE.
*
* https://www.gnu.org/licenses/
*
***********************************************************************/

#ifndef QPOLYGON_H
#define QPOLYGON_H

#include <qvector.h>
#include <qpoint.h>
#include <qrect.h>

class QMatrix;
class QTransform;
class QRect;
class QVariant;
class QRectF;

class Q_GUI_EXPORT QPolygon : public QVector<QPoint>
{
 public:
   QPolygon()
   { }

   inline explicit QPolygon(int size);

   QPolygon(const QPolygon &other)
      : QVector<QPoint>(other)
   { }

   QPolygon(QPolygon &&other)
      : QVector<QPoint>(std::move(other))
   { }

   QPolygon(const QVector<QPoint> &points)
      : QVector<QPoint>(points)
   { }

   QPolygon(QVector<QPoint> &&points)
      : QVector<QPoint>(std::move(points))
   { }

   QPolygon(const QRect &rect, bool closed = false);
   QPolygon(int pointCount, const int *pointPtr);

   ~QPolygon()
   { }

   QPolygon &operator=(const QPolygon &other) {
      QVector<QPoint>::operator=(other);
      return *this;
   }

   QPolygon &operator=(QPolygon &&other)  {
      swap(other);
      return *this;
   }

   void swap(QPolygon &other) {
      QVector<QPoint>::swap(other);
   }

   operator QVariant() const;

   void translate(int dx, int dy);
   inline void translate(const QPoint &offset);

   QPolygon translated(int dx, int dy) const;
   inline QPolygon translated(const QPoint &offset) const;

   QRect boundingRect() const;

   void point(int index, int *x, int *y) const;

   inline QPoint point(int index) const;
   inline void setPoint(int index, int x, int y);
   inline void setPoint(int index, const QPoint &point);

   void setPoints(int nPoints, const int *points);
   void setPoints(int nPoints, int firstx, int firsty, ...);
   void putPoints(int index, int nPoints, const int *points);
   void putPoints(int index, int nPoints, int firstx, int firsty, ...);
   void putPoints(int index, int nPoints, const QPolygon &fromPolygon, int fromIndex = 0);

   bool containsPoint(const QPoint &point, Qt::FillRule fillRule) const;

<<<<<<< HEAD
   QPolygon united(const QPolygon &rectangle) const;
   QPolygon intersected(const QPolygon &rectangle) const;
   QPolygon subtracted(const QPolygon &rectangle) const;

   bool intersects(const QPolygon &rectangle) const;
=======
   QPolygon united(const QPolygon &other) const;
   QPolygon intersected(const QPolygon &other) const;
   QPolygon subtracted(const QPolygon &other) const;
>>>>>>> 7861c6c7
};

inline QPolygon::QPolygon(int size)
   : QVector<QPoint>(size)
{}

Q_GUI_EXPORT QDebug operator<<(QDebug, const QPolygon &);

Q_GUI_EXPORT QDataStream &operator<<(QDataStream &stream, const QPolygon &polygon);
Q_GUI_EXPORT QDataStream &operator>>(QDataStream &stream, QPolygon &polygon);

inline void QPolygon::setPoint(int index, const QPoint &point)
{
   (*this)[index] = point;
}

inline void QPolygon::setPoint(int index, int x, int y)
{
   (*this)[index] = QPoint(x, y);
}

inline QPoint QPolygon::point(int index) const
{
   return at(index);
}

inline void QPolygon::translate(const QPoint &offset)
{
   translate(offset.x(), offset.y());
}

inline QPolygon QPolygon::translated(const QPoint &offset) const
{
   return translated(offset.x(), offset.y());
}

class Q_GUI_EXPORT QPolygonF : public QVector<QPointF>
{
 public:
   QPolygonF()
   { }

   inline explicit QPolygonF(int size);

   QPolygonF(const QPolygonF &other)
      : QVector<QPointF>(other)
   { }

   QPolygonF(QPolygonF &&other)
      : QVector<QPointF>(std::move(other))
   { }

   QPolygonF(const QVector<QPointF> &points)
      : QVector<QPointF>(points)
   { }

   QPolygonF(QVector<QPointF> &&points)
      : QVector<QPointF>(std::move(points))
   { }

   QPolygonF(const QRectF &rect);
   QPolygonF(const QPolygon &polygon);   // not a copy constructor

   ~QPolygonF()
   { }

   void swap(QPolygonF &other) {
      QVector<QPointF>::swap(other);
   }

   QPolygonF &operator=(const QPolygonF &other) {
      QVector<QPointF>::operator=(other);
      return *this;
   }

   QPolygonF &operator=(QPolygonF &&other) {
      swap(other);
      return *this;
   }

   operator QVariant() const;

   inline void translate(qreal dx, qreal dy);
   void translate(const QPointF &offset);

   inline QPolygonF translated(qreal dx, qreal dy) const;
   QPolygonF translated(const QPointF &offset) const;

   QPolygon toPolygon() const;

   bool isClosed() const {
      return ! isEmpty() && first() == last();
   }

   QRectF boundingRect() const;

   bool containsPoint(const QPointF &point, Qt::FillRule fillRule) const;

<<<<<<< HEAD
   QPolygonF united(const QPolygonF &rectangle) const;
   QPolygonF intersected(const QPolygonF &rectangle) const;
   QPolygonF subtracted(const QPolygonF &rectangle) const;

   bool intersects(const QPolygonF &rectangle) const;
=======
   QPolygonF united(const QPolygonF &other) const;
   QPolygonF intersected(const QPolygonF &other) const;
   QPolygonF subtracted(const QPolygonF &other) const;
>>>>>>> 7861c6c7
};

inline QPolygonF::QPolygonF(int size)
   : QVector<QPointF>(size)
{
}

Q_GUI_EXPORT QDebug operator<<(QDebug, const QPolygonF &);

Q_GUI_EXPORT QDataStream &operator<<(QDataStream &stream, const QPolygonF &polygon);
Q_GUI_EXPORT QDataStream &operator>>(QDataStream &stream, QPolygonF &polygon);

inline void QPolygonF::translate(qreal dx, qreal dy)
{
   translate(QPointF(dx, dy));
}

inline QPolygonF QPolygonF::translated(qreal dx, qreal dy) const
{
   return translated(QPointF(dx, dy));
}

#endif<|MERGE_RESOLUTION|>--- conflicted
+++ resolved
@@ -102,17 +102,11 @@
 
    bool containsPoint(const QPoint &point, Qt::FillRule fillRule) const;
 
-<<<<<<< HEAD
-   QPolygon united(const QPolygon &rectangle) const;
-   QPolygon intersected(const QPolygon &rectangle) const;
-   QPolygon subtracted(const QPolygon &rectangle) const;
-
-   bool intersects(const QPolygon &rectangle) const;
-=======
    QPolygon united(const QPolygon &other) const;
    QPolygon intersected(const QPolygon &other) const;
    QPolygon subtracted(const QPolygon &other) const;
->>>>>>> 7861c6c7
+
+   bool intersects(const QPolygon &other) const;
 };
 
 inline QPolygon::QPolygon(int size)
@@ -211,17 +205,11 @@
 
    bool containsPoint(const QPointF &point, Qt::FillRule fillRule) const;
 
-<<<<<<< HEAD
-   QPolygonF united(const QPolygonF &rectangle) const;
-   QPolygonF intersected(const QPolygonF &rectangle) const;
-   QPolygonF subtracted(const QPolygonF &rectangle) const;
-
-   bool intersects(const QPolygonF &rectangle) const;
-=======
    QPolygonF united(const QPolygonF &other) const;
    QPolygonF intersected(const QPolygonF &other) const;
    QPolygonF subtracted(const QPolygonF &other) const;
->>>>>>> 7861c6c7
+
+   bool intersects(const QPolygonF &other) const;
 };
 
 inline QPolygonF::QPolygonF(int size)
