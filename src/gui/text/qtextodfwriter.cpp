/***********************************************************************
*
* Copyright (c) 2012-2020 Barbara Geller
* Copyright (c) 2012-2020 Ansel Sermersheim
*
* Copyright (c) 2015 The Qt Company Ltd.
* Copyright (c) 2012-2016 Digia Plc and/or its subsidiary(-ies).
* Copyright (c) 2008-2012 Nokia Corporation and/or its subsidiary(-ies).
*
* This file is part of CopperSpice.
*
* CopperSpice is free software. You can redistribute it and/or
* modify it under the terms of the GNU Lesser General Public License
* version 2.1 as published by the Free Software Foundation.
*
* CopperSpice is distributed in the hope that it will be useful,
* but WITHOUT ANY WARRANTY; without even the implied warranty of
* MERCHANTABILITY or FITNESS FOR A PARTICULAR PURPOSE.
*
* https://www.gnu.org/licenses/
*
***********************************************************************/

#include <qglobal.h>

#ifndef QT_NO_TEXTODFWRITER

#include <qtextodfwriter_p.h>

#include <QDebug>
#include <QImageWriter>
#include <QTextListFormat>
#include <QTextList>
#include <QBuffer>
#include <QUrl>

#include <qtextdocument_p.h>
#include <qtexttable.h>
#include <qtextcursor.h>
#include <qtextimagehandler_p.h>
#include <qzipwriter_p.h>

// Convert pixels to postscript point units
static QString pixelToPoint(qreal pixels)
{
   // we hardcode 96 DPI, we do the same in the ODF importer to have a perfect roundtrip.
   return QString::number(pixels * 72 / 96) + "pt";
}

// strategies
class QOutputStrategy
{
 public:
   QOutputStrategy()
      : contentStream(0), counter(1)
   { }

   virtual ~QOutputStrategy() {}
   virtual void addFile(const QString &fileName, const QString &mimeType, const QByteArray &bytes) = 0;

   QString createUniqueImageName() {
      return QString::fromLatin1("Pictures/Picture%1").formatArg(counter++);
   }

   QIODevice *contentStream;
   int counter;
};

class QXmlStreamStrategy : public QOutputStrategy
{
 public:
   QXmlStreamStrategy(QIODevice *device) {
      contentStream = device;
   }

   virtual ~QXmlStreamStrategy() {
      if (contentStream) {
         contentStream->close();
      }
   }

   void addFile(const QString &, const QString &, const QByteArray &) override {
      // ignore this
   }
};

class QZipStreamStrategy : public QOutputStrategy
{
 public:
   QZipStreamStrategy(QIODevice *device)
      : zip(device), manifestWriter(&manifest) {
      QByteArray mime("application/vnd.oasis.opendocument.text");
      zip.setCompressionPolicy(QZipWriter::NeverCompress);
      zip.addFile(QString::fromLatin1("mimetype"), mime); // for mime-magick
      zip.setCompressionPolicy(QZipWriter::AutoCompress);
      contentStream = &content;
      content.open(QIODevice::WriteOnly);
      manifest.open(QIODevice::WriteOnly);

      manifestNS = QString::fromLatin1("urn:oasis:names:tc:opendocument:xmlns:manifest:1.0");
      // prettyfy
      manifestWriter.setAutoFormatting(true);
      manifestWriter.setAutoFormattingIndent(1);

      manifestWriter.writeNamespace(manifestNS, QString::fromLatin1("manifest"));
      manifestWriter.writeStartDocument();
      manifestWriter.writeStartElement(manifestNS, QString::fromLatin1("manifest"));
      manifestWriter.writeAttribute(manifestNS, QString::fromLatin1("version"), QString::fromLatin1("1.2"));
      addFile(QString::fromLatin1("/"), QString::fromLatin1("application/vnd.oasis.opendocument.text"));
      addFile(QString::fromLatin1("content.xml"), QString::fromLatin1("text/xml"));
   }

   ~QZipStreamStrategy() {
      manifestWriter.writeEndDocument();
      manifest.close();
      zip.addFile(QString::fromLatin1("META-INF/manifest.xml"), &manifest);
      content.close();
      zip.addFile(QString::fromLatin1("content.xml"), &content);
      zip.close();
   }

   void addFile(const QString &fileName, const QString &mimeType, const QByteArray &bytes) override {
      zip.addFile(fileName, bytes);
      addFile(fileName, mimeType);
   }

 private:
   void addFile(const QString &fileName, const QString &mimeType) {
      manifestWriter.writeEmptyElement(manifestNS, QString::fromLatin1("file-entry"));
      manifestWriter.writeAttribute(manifestNS, QString::fromLatin1("media-type"), mimeType);
      manifestWriter.writeAttribute(manifestNS, QString::fromLatin1("full-path"), fileName);
   }

   QBuffer content;
   QBuffer manifest;
   QZipWriter zip;
   QXmlStreamWriter manifestWriter;
   QString manifestNS;
};

static QString bulletChar(QTextListFormat::Style style)
{
   switch (style) {
      case QTextListFormat::ListDisc:
         return QChar(0x25cf); // bullet character

      case QTextListFormat::ListCircle:
         return QChar(0x25cb); // white circle

      case QTextListFormat::ListSquare:
         return QChar(0x25a1); // white square

      case QTextListFormat::ListDecimal:
         return QString::fromLatin1("1");

      case QTextListFormat::ListLowerAlpha:
         return QString::fromLatin1("a");

      case QTextListFormat::ListUpperAlpha:
         return QString::fromLatin1("A");

      case QTextListFormat::ListLowerRoman:
         return QString::fromLatin1("i");

      case QTextListFormat::ListUpperRoman:
         return QString::fromLatin1("I");

      case QTextListFormat::ListStyleUndefined:
      default:
         return QString();
   }
}

void QTextOdfWriter::writeFrame(QXmlStreamWriter &writer, const QTextFrame *frame)
{
   Q_ASSERT(frame);
   const QTextTable *table = qobject_cast<const QTextTable *> (frame);

   if (table) { // Start a table.
      writer.writeStartElement(tableNS, QString::fromLatin1("table"));
      writer.writeEmptyElement(tableNS, QString::fromLatin1("table-column"));
      writer.writeAttribute(tableNS, QString::fromLatin1("number-columns-repeated"), QString::number(table->columns()));

   } else if (frame->document() && frame->document()->rootFrame() != frame) { // start a section
      writer.writeStartElement(textNS, QString::fromLatin1("section"));
   }

   QTextFrame::iterator iterator = frame->begin();
   QTextFrame *child = 0;

   int tableRow = -1;
   while (! iterator.atEnd()) {

      if (iterator.currentFrame() && child != iterator.currentFrame()) {
         writeFrame(writer, iterator.currentFrame());

      } else { // no frame, its a block
         QTextBlock block = iterator.currentBlock();

         if (table) {
            QTextTableCell cell = table->cellAt(block.position());

            if (tableRow < cell.row()) {
               if (tableRow >= 0) {
                  writer.writeEndElement();   // close table row
               }
               tableRow = cell.row();
               writer.writeStartElement(tableNS, QString::fromLatin1("table-row"));
            }

            writer.writeStartElement(tableNS, QString::fromLatin1("table-cell"));
            if (cell.columnSpan() > 1) {
               writer.writeAttribute(tableNS, QString::fromLatin1("number-columns-spanned"), QString::number(cell.columnSpan()));
            }

            if (cell.rowSpan() > 1) {
               writer.writeAttribute(tableNS, QString::fromLatin1("number-rows-spanned"), QString::number(cell.rowSpan()));
            }

            if (cell.format().isTableCellFormat()) {
               writer.writeAttribute(tableNS, "style-name",
                  QString("T%1").formatArg(cell.tableCellFormatIndex()));
            }
         }
         writeBlock(writer, block);
         if (table) {
            writer.writeEndElement();   // table-cell
         }
      }

      child = iterator.currentFrame();
      ++iterator;
   }

   if (tableRow >= 0) {
      writer.writeEndElement();   // close table-row
   }

   if (table || (frame->document() && frame->document()->rootFrame() != frame)) {
      writer.writeEndElement();   // close table or section element
   }
}

void QTextOdfWriter::writeBlock(QXmlStreamWriter &writer, const QTextBlock &block)
{
   if (block.textList()) { // its a list-item
      const int listLevel = block.textList()->format().indent();

      if (m_listStack.isEmpty() || m_listStack.top() != block.textList()) {
         // not the same list we were in

         while (m_listStack.count() >= listLevel && ! m_listStack.isEmpty() &&
            m_listStack.top() != block.textList() ) {
            // we need to close tags
            m_listStack.pop();
            writer.writeEndElement(); // list

            if (m_listStack.count()) {
               writer.writeEndElement();   // list-item
            }

         }

         while (m_listStack.count() < listLevel) {
            if (m_listStack.count()) {
               writer.writeStartElement(textNS, QString::fromLatin1("list-item"));
            }

            writer.writeStartElement(textNS, QString::fromLatin1("list"));
            if (m_listStack.count() == listLevel - 1) {
               m_listStack.push(block.textList());
               writer.writeAttribute(textNS, "style-name", QString("L%1")
                  .formatArg(block.textList()->formatIndex()));
            } else {
               m_listStack.push(0);
            }
         }
      }
      writer.writeStartElement(textNS, QString::fromLatin1("list-item"));

   } else {
      while (! m_listStack.isEmpty()) {
         m_listStack.pop();
         writer.writeEndElement(); // list
         if (m_listStack.count()) {
            writer.writeEndElement();   // list-item
         }
      }
   }

   if (block.length() == 1) { // only a linefeed
      writer.writeEmptyElement(textNS, QString::fromLatin1("p"));
      writer.writeAttribute(textNS, "style-name", QString("p%1")
         .formatArg(block.blockFormatIndex()));

      if (block.textList()) {
         writer.writeEndElement();   // numbered-paragraph
      }
      return;
   }

   writer.writeStartElement(textNS, QString::fromLatin1("p"));
   writer.writeAttribute(textNS, "style-name", QString("p%1")
      .formatArg(block.blockFormatIndex()));

   for (QTextBlock::iterator frag = block.begin(); !frag.atEnd(); ++frag) {

      bool isHyperlink = frag.fragment().charFormat().hasProperty(QTextFormat::AnchorHref);
      if (isHyperlink) {
         QString value = frag.fragment().charFormat().property(QTextFormat::AnchorHref).toString();
         writer.writeStartElement(textNS, "a");
         writer.writeAttribute(xlinkNS, "href", value);
      }

      writer.writeCharacters(QString()); // Trick to make sure that the span gets no linefeed in front of it.
      writer.writeStartElement(textNS, QString::fromLatin1("span"));

      QString fragmentText = frag.fragment().text();

      if (fragmentText.length() == 1 && fragmentText[0] == 0xFFFC) {
         // its an inline character.
         writeInlineCharacter(writer, frag.fragment());
         writer.writeEndElement(); // span
         continue;
      }

      writer.writeAttribute(textNS, "style-name", QString("c%1")
         .formatArg(frag.fragment().charFormatIndex()));

      bool escapeNextSpace = true;
      int precedingSpaces = 0;
      int exportedIndex = 0;

      for (int i = 0; i <= fragmentText.count(); ++i) {

         QChar character = fragmentText[i];
         bool isSpace = character.unicode() == ' ';

         // find more than one space. -> <text:s text:c="2" />
         if (!isSpace && escapeNextSpace && precedingSpaces > 1) {
            const bool startParag = exportedIndex == 0 && i == precedingSpaces;
            if (!startParag) {
               writer.writeCharacters(fragmentText.mid(exportedIndex, i - precedingSpaces + 1 - exportedIndex));
            }

            writer.writeEmptyElement(textNS, QString::fromLatin1("s"));
            const int count = precedingSpaces - (startParag ? 0 : 1);

            if (count > 1) {
               writer.writeAttribute(textNS, QString::fromLatin1("c"), QString::number(count));
            }

            precedingSpaces = 0;
            exportedIndex = i;
         }

         if (i < fragmentText.count()) {
            if (character.unicode() == 0x2028) { // soft-return
               //if (exportedIndex < i)
               writer.writeCharacters(fragmentText.mid(exportedIndex, i - exportedIndex));
               writer.writeEmptyElement(textNS, QString::fromLatin1("line-break"));
               exportedIndex = i + 1;
               continue;
            } else if (character.unicode() == '\t') { // Tab
               //if (exportedIndex < i)
               writer.writeCharacters(fragmentText.mid(exportedIndex, i - exportedIndex));
               writer.writeEmptyElement(textNS, QString::fromLatin1("tab"));
               exportedIndex = i + 1;
               precedingSpaces = 0;
            } else if (isSpace) {
               ++precedingSpaces;
               escapeNextSpace = true;
            } else if (!isSpace) {
               precedingSpaces = 0;
            }
         }
      }

      writer.writeCharacters(fragmentText.mid(exportedIndex));
      writer.writeEndElement(); // span

      writer.writeCharacters(QString()); // Trick to make sure that the span gets no linefeed behind it.

      if (isHyperlink) {
         writer.writeEndElement();   // a
      }
   }

   writer.writeCharacters(QString()); // Trick to make sure that the span gets no linefeed behind it.
   writer.writeEndElement(); // p

   if (block.textList()) {
      writer.writeEndElement();   // list-item
   }
}

void QTextOdfWriter::writeInlineCharacter(QXmlStreamWriter &writer, const QTextFragment &fragment) const
{
   writer.writeStartElement(drawNS, QString::fromLatin1("frame"));

   if (m_strategy == 0) {
      // don't do anything

   } else if (fragment.charFormat().isImageFormat()) {
      QTextImageFormat imageFormat = fragment.charFormat().toImageFormat();
      writer.writeAttribute(drawNS, QString::fromLatin1("name"), imageFormat.name());

      QImage image;
      QString name = imageFormat.name();

      if (name.startsWith(":/")) {
         // auto-detect resources
         name.prepend(QString("qrc"));
      }

      QUrl url = QUrl::fromEncoded(name.toUtf8());

      const QVariant data = m_document->resource(QTextDocument::ImageResource, url);
      if (data.type() == QVariant::Image) {
<<<<<<< HEAD
         image = qvariant_cast<QImage>(data);
=======
         image = data.value<QImage>();
>>>>>>> a74ebe0b

      } else if (data.type() == QVariant::ByteArray) {
         image.loadFromData(data.toByteArray());
      }

      if (image.isNull()) {
         QString context;

         if (image.isNull()) {
            // try direct loading
            name = imageFormat.name(); // remove qrc:/ prefix again
            image.load(name);
         }
      }

      if (! image.isNull()) {
         QBuffer imageBytes;
         QImageWriter imageWriter(&imageBytes, "png");
         imageWriter.write(image);
         QString filename = m_strategy->createUniqueImageName();
         m_strategy->addFile(filename, QString::fromLatin1("image/png"), imageBytes.data());

         // get the width/height from the format.
         qreal width = (imageFormat.hasProperty(QTextFormat::ImageWidth)) ? imageFormat.width() : image.width();
         writer.writeAttribute(svgNS, QString::fromLatin1("width"), pixelToPoint(width));
         qreal height = (imageFormat.hasProperty(QTextFormat::ImageHeight)) ? imageFormat.height() : image.height();
         writer.writeAttribute(svgNS, QString::fromLatin1("height"), pixelToPoint(height));

         writer.writeStartElement(drawNS, QString::fromLatin1("image"));
         writer.writeAttribute(xlinkNS, QString::fromLatin1("href"), filename);
         writer.writeEndElement(); // image
      }
   }

   writer.writeEndElement(); // frame
}

void QTextOdfWriter::writeFormats(QXmlStreamWriter &writer, const QSet<int> &formats) const
{
   writer.writeStartElement(officeNS, QString::fromLatin1("automatic-styles"));
   QVector<QTextFormat> allStyles = m_document->allFormats();
   QSetIterator<int> formatId(formats);

   while (formatId.hasNext()) {
      int formatIndex = formatId.next();
      QTextFormat textFormat = allStyles.at(formatIndex);

      switch (textFormat.type()) {
         case QTextFormat::CharFormat:
            if (textFormat.isTableCellFormat()) {
               writeTableCellFormat(writer, textFormat.toTableCellFormat(), formatIndex);
            } else {
               writeCharacterFormat(writer, textFormat.toCharFormat(), formatIndex);
            }
            break;

         case QTextFormat::BlockFormat:
            writeBlockFormat(writer, textFormat.toBlockFormat(), formatIndex);
            break;

         case QTextFormat::ListFormat:
            writeListFormat(writer, textFormat.toListFormat(), formatIndex);
            break;

         case QTextFormat::FrameFormat:
            writeFrameFormat(writer, textFormat.toFrameFormat(), formatIndex);
            break;

         case QTextFormat::TableFormat:

            break;
      }
   }

   writer.writeEndElement(); // automatic-styles
}

void QTextOdfWriter::writeBlockFormat(QXmlStreamWriter &writer, QTextBlockFormat format, int formatIndex) const
{
   writer.writeStartElement(styleNS, QString::fromLatin1("style"));
   writer.writeAttribute(styleNS, "name",   QString("p%1").formatArg(formatIndex));
   writer.writeAttribute(styleNS, "family", QString("paragraph"));
   writer.writeStartElement(styleNS, QString::fromLatin1("paragraph-properties"));

   if (format.hasProperty(QTextFormat::BlockAlignment)) {
      const Qt::Alignment alignment = format.alignment() & Qt::AlignHorizontal_Mask;
      QString value;
      if (alignment == Qt::AlignLeading) {
         value = QString::fromLatin1("start");
      } else if (alignment == Qt::AlignTrailing) {
         value = QString::fromLatin1("end");
      } else if (alignment == (Qt::AlignLeft | Qt::AlignAbsolute)) {
         value = QString::fromLatin1("left");
      } else if (alignment == (Qt::AlignRight | Qt::AlignAbsolute)) {
         value = QString::fromLatin1("right");
      } else if (alignment == Qt::AlignHCenter) {
         value = QString::fromLatin1("center");
      } else if (alignment == Qt::AlignJustify) {
         value = QString::fromLatin1("justify");
      } else {
         qWarning() << "QTextOdfWriter: unsupported paragraph alignment; " << format.alignment();
      }

      if (! value.isEmpty()) {
         writer.writeAttribute(foNS, QString::fromLatin1("text-align"), value);
      }
   }

   if (format.hasProperty(QTextFormat::BlockTopMargin)) {
      writer.writeAttribute(foNS, QString::fromLatin1("margin-top"), pixelToPoint(qMax(qreal(0.), format.topMargin())) );
   }

   if (format.hasProperty(QTextFormat::BlockBottomMargin)) {
      writer.writeAttribute(foNS, QString::fromLatin1("margin-bottom"), pixelToPoint(qMax(qreal(0.),
               format.bottomMargin())) );
   }

   if (format.hasProperty(QTextFormat::BlockLeftMargin) || format.hasProperty(QTextFormat::BlockIndent))
      writer.writeAttribute(foNS, QString::fromLatin1("margin-left"), pixelToPoint(qMax(qreal(0.),
               format.leftMargin() + format.indent())));
   if (format.hasProperty(QTextFormat::BlockRightMargin)) {
      writer.writeAttribute(foNS, QString::fromLatin1("margin-right"), pixelToPoint(qMax(qreal(0.), format.rightMargin())) );
   }
   if (format.hasProperty(QTextFormat::TextIndent)) {
      writer.writeAttribute(foNS, QString::fromLatin1("text-indent"), pixelToPoint(format.textIndent()));
   }
   if (format.hasProperty(QTextFormat::PageBreakPolicy)) {
      if (format.pageBreakPolicy() & QTextFormat::PageBreak_AlwaysBefore) {
         writer.writeAttribute(foNS, QString::fromLatin1("break-before"), QString::fromLatin1("page"));
      }
      if (format.pageBreakPolicy() & QTextFormat::PageBreak_AlwaysAfter) {
         writer.writeAttribute(foNS, QString::fromLatin1("break-after"), QString::fromLatin1("page"));
      }
   }
   if (format.hasProperty(QTextFormat::BackgroundBrush)) {
      QBrush brush = format.background();
      writer.writeAttribute(foNS, QString::fromLatin1("background-color"), brush.color().name());
   }
   if (format.hasProperty(QTextFormat::BlockNonBreakableLines)) {
      writer.writeAttribute(foNS, QString("keep-together"), format.nonBreakableLines() ? QString("true") : QString("false"));
   }

   if (format.hasProperty(QTextFormat::TabPositions)) {
      QList<QTextOption::Tab> tabs = format.tabPositions();
      writer.writeStartElement(styleNS, QString::fromLatin1("tab-stops"));
      QList<QTextOption::Tab>::iterator iterator = tabs.begin();

      while (iterator != tabs.end()) {
         writer.writeEmptyElement(styleNS, QString::fromLatin1("tab-stop"));
         writer.writeAttribute(styleNS, QString::fromLatin1("position"), pixelToPoint(iterator->position) );
         QString type;
         switch (iterator->type) {
            case QTextOption::DelimiterTab:
               type = "char";
               break;

            case QTextOption::LeftTab:
               type = "left";
               break;

            case QTextOption::RightTab:
               type = "right";
               break;

            case QTextOption::CenterTab:
               type = "center";
               break;
         }

         writer.writeAttribute(styleNS, QString::fromLatin1("type"), type);
         if (iterator->delimiter != 0) {
            writer.writeAttribute(styleNS, QString::fromLatin1("char"), iterator->delimiter);
         }

         ++iterator;
      }

      writer.writeEndElement(); // tab-stops
   }

   writer.writeEndElement(); // paragraph-properties
   writer.writeEndElement(); // style
}

void QTextOdfWriter::writeCharacterFormat(QXmlStreamWriter &writer, QTextCharFormat format, int formatIndex) const
{
   writer.writeStartElement(styleNS, QString::fromLatin1("style"));
   writer.writeAttribute(styleNS, QString::fromLatin1("name"), QString::fromLatin1("c%1").formatArg(formatIndex));
   writer.writeAttribute(styleNS, QString::fromLatin1("family"), QString::fromLatin1("text"));
   writer.writeEmptyElement(styleNS, QString::fromLatin1("text-properties"));

   if (format.fontItalic()) {
      writer.writeAttribute(foNS, QString::fromLatin1("font-style"), QString::fromLatin1("italic"));
   }

   if (format.hasProperty(QTextFormat::FontWeight) && format.fontWeight() != QFont::Normal) {
      QString value;
      if (format.fontWeight() == QFont::Bold) {
         value = QString::fromLatin1("bold");
      } else {
         value = QString::number(format.fontWeight() * 10);
      }
      writer.writeAttribute(foNS, QString::fromLatin1("font-weight"), value);
   }

   if (format.hasProperty(QTextFormat::FontFamily)) {
      writer.writeAttribute(foNS, QString::fromLatin1("font-family"), format.fontFamily());
   } else {
      writer.writeAttribute(foNS, QString::fromLatin1("font-family"), QString::fromLatin1("Sans"));   // Qt default
   }

   if (format.hasProperty(QTextFormat::FontPointSize)) {
      writer.writeAttribute(foNS, QString::fromLatin1("font-size"), QString::fromLatin1("%1pt").formatArg(format.fontPointSize()));
   }

   if (format.hasProperty(QTextFormat::FontCapitalization)) {
      switch (format.fontCapitalization()) {
         case QFont::MixedCase:
            writer.writeAttribute(foNS, QString::fromLatin1("text-transform"), QString::fromLatin1("none"));
            break;
         case QFont::AllUppercase:
            writer.writeAttribute(foNS, QString::fromLatin1("text-transform"), QString::fromLatin1("uppercase"));
            break;
         case QFont::AllLowercase:
            writer.writeAttribute(foNS, QString::fromLatin1("text-transform"), QString::fromLatin1("lowercase"));
            break;
         case QFont::Capitalize:
            writer.writeAttribute(foNS, QString::fromLatin1("text-transform"), QString::fromLatin1("capitalize"));
            break;
         case QFont::SmallCaps:
            writer.writeAttribute(foNS, QString::fromLatin1("font-variant"), QString::fromLatin1("small-caps"));
            break;
      }
   }

   if (format.hasProperty(QTextFormat::FontLetterSpacing)) {
      writer.writeAttribute(foNS, QString::fromLatin1("letter-spacing"), pixelToPoint(format.fontLetterSpacing()));
   }

   if (format.hasProperty(QTextFormat::FontWordSpacing) && format.fontWordSpacing() != 0) {
      writer.writeAttribute(foNS, QString::fromLatin1("word-spacing"), pixelToPoint(format.fontWordSpacing()));
   }

   if (format.hasProperty(QTextFormat::FontUnderline))
      writer.writeAttribute(styleNS, QString::fromLatin1("text-underline-type"),
         format.fontUnderline() ? QString::fromLatin1("single") : QString::fromLatin1("none"));
   if (format.hasProperty(QTextFormat::FontOverline)) {
      //   bool   fontOverline () const  TODO
   }
   if (format.hasProperty(QTextFormat::FontStrikeOut))
      writer.writeAttribute(styleNS, QString::fromLatin1( "text-line-through-type"),
         format.fontStrikeOut() ? QString::fromLatin1("single") : QString::fromLatin1("none"));
   if (format.hasProperty(QTextFormat::TextUnderlineColor)) {
      writer.writeAttribute(styleNS, QString::fromLatin1("text-underline-color"), format.underlineColor().name());
   }

   if (format.hasProperty(QTextFormat::FontFixedPitch)) {
      //   bool   fontFixedPitch () const  TODO
   }

   if (format.hasProperty(QTextFormat::TextUnderlineStyle)) {
      QString value;
      switch (format.underlineStyle()) {
         case QTextCharFormat::NoUnderline:
            value = QString::fromLatin1("none");
            break;

         case QTextCharFormat::SingleUnderline:
            value = QString::fromLatin1("solid");
            break;

         case QTextCharFormat::DashUnderline:
            value = QString::fromLatin1("dash");
            break;

         case QTextCharFormat::DotLine:
            value = QString::fromLatin1("dotted");
            break;

         case QTextCharFormat::DashDotLine:
            value = QString::fromLatin1("dash-dot");
            break;

         case QTextCharFormat::DashDotDotLine:
            value = QString::fromLatin1("dot-dot-dash");
            break;

         case QTextCharFormat::WaveUnderline:
            value = QString::fromLatin1("wave");
            break;

         case QTextCharFormat::SpellCheckUnderline:
            value = QString::fromLatin1("none");
            break;
      }
      writer.writeAttribute(styleNS, QString::fromLatin1("text-underline-style"), value);
   }
   if (format.hasProperty(QTextFormat::TextVerticalAlignment)) {
      QString value;

      switch (format.verticalAlignment()) {
         case QTextCharFormat::AlignMiddle:
         case QTextCharFormat::AlignNormal:
            value = QString::fromLatin1("0%");
            break;

         case QTextCharFormat::AlignSuperScript:
            value = QString::fromLatin1("super");
            break;

         case QTextCharFormat::AlignSubScript:
            value = QString::fromLatin1("sub");
            break;

         case QTextCharFormat::AlignTop:
            value = QString::fromLatin1("100%");
            break;

         case QTextCharFormat::AlignBottom:
            value = QString::fromLatin1("-100%");
            break;

         case QTextCharFormat::AlignBaseline:
            break;

      }
      writer.writeAttribute(styleNS, QString::fromLatin1("text-position"), value);
   }

   if (format.hasProperty(QTextFormat::TextOutline)) {
      writer.writeAttribute(styleNS, QString::fromLatin1("text-outline"), QString::fromLatin1("true"));
   }

   if (format.hasProperty(QTextFormat::TextToolTip)) {
      //   QString   toolTip () const  TODO
   }
   if (format.hasProperty(QTextFormat::IsAnchor)) {
      //   bool   isAnchor () const  TODO
   }
   if (format.hasProperty(QTextFormat::AnchorHref)) {
      //   QString   anchorHref () const  TODO
   }
   if (format.hasProperty(QTextFormat::AnchorName)) {
      //   QString   anchorName () const  TODO
   }
   if (format.hasProperty(QTextFormat::ForegroundBrush)) {
      QBrush brush = format.foreground();
      writer.writeAttribute(foNS, QString::fromLatin1("color"), brush.color().name());
   }
   if (format.hasProperty(QTextFormat::BackgroundBrush)) {
      QBrush brush = format.background();
      writer.writeAttribute(foNS, QString::fromLatin1("background-color"), brush.color().name());
   }

   writer.writeEndElement(); // style
}

void QTextOdfWriter::writeListFormat(QXmlStreamWriter &writer, QTextListFormat format, int formatIndex) const
{
   writer.writeStartElement(textNS, QString::fromLatin1("list-style"));
   writer.writeAttribute(styleNS, QString::fromLatin1("name"), QString::fromLatin1("L%1").formatArg(formatIndex));

   QTextListFormat::Style style = format.style();
   if (style == QTextListFormat::ListDecimal || style == QTextListFormat::ListLowerAlpha
      || style == QTextListFormat::ListUpperAlpha
      || style == QTextListFormat::ListLowerRoman
      || style == QTextListFormat::ListUpperRoman) {
      writer.writeStartElement(textNS, QString::fromLatin1("list-level-style-number"));
      writer.writeAttribute(styleNS, QString::fromLatin1("num-format"), bulletChar(style));

      if (format.hasProperty(QTextFormat::ListNumberSuffix)) {
         writer.writeAttribute(styleNS, QString::fromLatin1("num-suffix"), format.numberSuffix());
      } else {
         writer.writeAttribute(styleNS, QString::fromLatin1("num-suffix"), QString::fromLatin1("."));
      }

      if (format.hasProperty(QTextFormat::ListNumberPrefix)) {
         writer.writeAttribute(styleNS, QString::fromLatin1("num-prefix"), format.numberPrefix());
      }

   } else {
      writer.writeStartElement(textNS, QString::fromLatin1("list-level-style-bullet"));
      writer.writeAttribute(textNS, QString::fromLatin1("bullet-char"), bulletChar(style));
   }

   writer.writeAttribute(textNS, QString::fromLatin1("level"), QString::number(format.indent()));
   writer.writeEmptyElement(styleNS, QString::fromLatin1("list-level-properties"));
   writer.writeAttribute(foNS, QString::fromLatin1("text-align"), QString::fromLatin1("start"));
   QString spacing = QString::fromLatin1("%1mm").formatArg(format.indent() * 8);
   writer.writeAttribute(textNS, QString::fromLatin1("space-before"), spacing);
   //writer.writeAttribute(textNS, QString::fromLatin1("min-label-width"), spacing);

   writer.writeEndElement(); // list-level-style-*
   writer.writeEndElement(); // list-style
}

void QTextOdfWriter::writeFrameFormat(QXmlStreamWriter &writer, QTextFrameFormat format, int formatIndex) const
{
   writer.writeStartElement(styleNS, QString::fromLatin1("style"));
   writer.writeAttribute(styleNS, QString::fromLatin1("name"), QString::fromLatin1("s%1").formatArg(formatIndex));
   writer.writeAttribute(styleNS, QString::fromLatin1("family"), QString::fromLatin1("section"));
   writer.writeEmptyElement(styleNS, QString::fromLatin1("section-properties"));

   if (format.hasProperty(QTextFormat::FrameTopMargin)) {
      writer.writeAttribute(foNS, QString::fromLatin1("margin-top"), pixelToPoint(qMax(qreal(0.), format.topMargin())) );
   }

   if (format.hasProperty(QTextFormat::FrameBottomMargin)) {
      writer.writeAttribute(foNS, QString::fromLatin1("margin-bottom"), pixelToPoint(qMax(qreal(0.),
               format.bottomMargin())) );
   }

   if (format.hasProperty(QTextFormat::FrameLeftMargin)) {
      writer.writeAttribute(foNS, QString::fromLatin1("margin-left"), pixelToPoint(qMax(qreal(0.), format.leftMargin())) );
   }

   if (format.hasProperty(QTextFormat::FrameRightMargin)) {
      writer.writeAttribute(foNS, QString::fromLatin1("margin-right"), pixelToPoint(qMax(qreal(0.), format.rightMargin())) );
   }

   writer.writeEndElement(); // style

   // TODO consider putting the following properties in a qt-namespace.
   // Position   position () const
   // qreal   border () const
   // QBrush   borderBrush () const
   // BorderStyle   borderStyle () const
   // qreal   padding () const
   // QTextLength   width () const
   // QTextLength   height () const
   // PageBreakFlags   pageBreakPolicy () const
}

void QTextOdfWriter::writeTableCellFormat(QXmlStreamWriter &writer, QTextTableCellFormat format, int formatIndex) const
{
   writer.writeStartElement(styleNS, QString::fromLatin1("style"));
   writer.writeAttribute(styleNS, QString::fromLatin1("name"), QString::fromLatin1("T%1").formatArg(formatIndex));
   writer.writeAttribute(styleNS, QString::fromLatin1("family"), QString::fromLatin1("table"));
   writer.writeEmptyElement(styleNS, QString::fromLatin1("table-properties"));


   qreal padding = format.topPadding();
   if (padding > 0 && padding == format.bottomPadding()
      && padding == format.leftPadding() && padding == format.rightPadding()) {
      writer.writeAttribute(foNS, QString::fromLatin1("padding"), pixelToPoint(padding));
   } else {
      if (padding > 0) {
         writer.writeAttribute(foNS, QString::fromLatin1("padding-top"), pixelToPoint(padding));
      }
      if (format.bottomPadding() > 0) {
         writer.writeAttribute(foNS, QString::fromLatin1("padding-bottom"), pixelToPoint(format.bottomPadding()));
      }
      if (format.leftPadding() > 0) {
         writer.writeAttribute(foNS, QString::fromLatin1("padding-left"), pixelToPoint(format.leftPadding()));
      }
      if (format.rightPadding() > 0) {
         writer.writeAttribute(foNS, QString::fromLatin1("padding-right"), pixelToPoint(format.rightPadding()));
      }
   }

   if (format.hasProperty(QTextFormat::TextVerticalAlignment)) {
      QString pos;

      switch (format.verticalAlignment()) {
         case QTextCharFormat::AlignMiddle:
            pos = QString::fromLatin1("middle");
            break;

         case QTextCharFormat::AlignTop:
            pos = QString::fromLatin1("top");
            break;

         case QTextCharFormat::AlignBottom:
            pos = QString::fromLatin1("bottom");
            break;

         default:
            pos = QString::fromLatin1("automatic");
            break;
      }
      writer.writeAttribute(styleNS, QString::fromLatin1("vertical-align"), pos);
   }

   // TODO
   // ODF just search for style-table-cell-properties-attlist)
   // QTextFormat::BackgroundImageUrl
   // format.background
   // QTextFormat::FrameBorder

   writer.writeEndElement(); // style
}

QTextOdfWriter::QTextOdfWriter(const QTextDocument &document, QIODevice *device)
   : officeNS("urn:oasis:names:tc:opendocument:xmlns:office:1.0"),
     textNS("urn:oasis:names:tc:opendocument:xmlns:text:1.0"),
     styleNS("urn:oasis:names:tc:opendocument:xmlns:style:1.0"),
     foNS("urn:oasis:names:tc:opendocument:xmlns:xsl-fo-compatible:1.0"),
     tableNS("urn:oasis:names:tc:opendocument:xmlns:table:1.0"),
     drawNS("urn:oasis:names:tc:opendocument:xmlns:drawing:1.0"),
     xlinkNS("http://www.w3.org/1999/xlink"),
     svgNS("urn:oasis:names:tc:opendocument:xmlns:svg-compatible:1.0"),
     m_document(&document), m_device(device), m_strategy(0), m_codec(0), m_createArchive(true)
{
}

bool QTextOdfWriter::writeAll()
{
   if (m_createArchive) {
      m_strategy = new QZipStreamStrategy(m_device);
   } else {
      m_strategy = new QXmlStreamStrategy(m_device);
   }

   if (! m_device->isWritable() && ! m_device->open(QIODevice::WriteOnly)) {
      qWarning() << "QTextOdfWriter::writeAll: the device can not be opened for writing";
      return false;
   }

   QXmlStreamWriter writer(m_strategy->contentStream);

#ifndef QT_NO_TEXTCODEC
   if (m_codec) {
      writer.setCodec(m_codec);
   }
#endif

   // prettyfy
   writer.setAutoFormatting(true);
   writer.setAutoFormattingIndent(2);

   writer.writeNamespace(officeNS, "office");
   writer.writeNamespace(textNS,   "text");
   writer.writeNamespace(styleNS,  "style");
   writer.writeNamespace(foNS,     "fo");
   writer.writeNamespace(tableNS,  "table");
   writer.writeNamespace(drawNS,   "draw");
   writer.writeNamespace(xlinkNS,  "xlink");
   writer.writeNamespace(svgNS,    "svg");
   writer.writeStartDocument();
   writer.writeStartElement(officeNS, "document-content");
   writer.writeAttribute(officeNS,    "version", "1.2");

   // add fragments. (for character formats)
   QTextDocumentPrivate::FragmentIterator fragIt = m_document->docHandle()->begin();

   QSet<int> formats;
   while (fragIt != m_document->docHandle()->end()) {
      const QTextFragmentData *const frag = fragIt.value();
      formats << frag->format;
      ++fragIt;
   }

   // add blocks (for blockFormats)
   QTextDocumentPrivate::BlockMap &blocks = m_document->docHandle()->blockMap();
   QTextDocumentPrivate::BlockMap::iterator blockIt = blocks.begin();
   while (blockIt != blocks.end()) {
      const QTextBlockData *const block = blockIt.value();
      formats << block->format;
      ++blockIt;
   }

   // add objects for lists, frames and tables
   QVector<QTextFormat> allFormats = m_document->allFormats();
   QList<int> copy = formats.toList();
   for (QList<int>::iterator iter = copy.begin(); iter != copy.end(); ++iter) {
      QTextObject *object = m_document->objectForFormat(allFormats[*iter]);
      if (object) {
         formats << object->formatIndex();
      }
   }

   writeFormats(writer, formats);

   writer.writeStartElement(officeNS, QString::fromLatin1("body"));
   writer.writeStartElement(officeNS, QString::fromLatin1("text"));
   QTextFrame *rootFrame = m_document->rootFrame();
   writeFrame(writer, rootFrame);
   writer.writeEndElement(); // text
   writer.writeEndElement(); // body
   writer.writeEndElement(); // document-content
   writer.writeEndDocument();
   delete m_strategy;
   m_strategy = 0;

   return true;
}

#endif // QT_NO_TEXTODFWRITER<|MERGE_RESOLUTION|>--- conflicted
+++ resolved
@@ -417,11 +417,7 @@
 
       const QVariant data = m_document->resource(QTextDocument::ImageResource, url);
       if (data.type() == QVariant::Image) {
-<<<<<<< HEAD
-         image = qvariant_cast<QImage>(data);
-=======
          image = data.value<QImage>();
->>>>>>> a74ebe0b
 
       } else if (data.type() == QVariant::ByteArray) {
          image.loadFromData(data.toByteArray());
