/***********************************************************************
*
* Copyright (c) 2012-2020 Barbara Geller
* Copyright (c) 2012-2020 Ansel Sermersheim
*
* Copyright (c) 2015 The Qt Company Ltd.
* Copyright (c) 2012-2016 Digia Plc and/or its subsidiary(-ies).
* Copyright (c) 2008-2012 Nokia Corporation and/or its subsidiary(-ies).
*
* This file is part of CopperSpice.
*
* CopperSpice is free software. You can redistribute it and/or
* modify it under the terms of the GNU Lesser General Public License
* version 2.1 as published by the Free Software Foundation.
*
* CopperSpice is distributed in the hope that it will be useful,
* but WITHOUT ANY WARRANTY; without even the implied warranty of
* MERCHANTABILITY or FITNESS FOR A PARTICULAR PURPOSE.
*
* https://www.gnu.org/licenses/
*
***********************************************************************/

#include <qtextformat.h>

#include <qvariant.h>
#include <qdatastream.h>
#include <qdebug.h>
#include <qmap.h>
#include <qhashfunc.h>

#include <qtextformat_p.h>

QTextLength::operator QVariant() const
{
   return QVariant(QVariant::TextLength, this);
}

QDataStream &operator<<(QDataStream &stream, const QTextLength &length)
{
   return stream << qint32(length.lengthType) << double(length.fixedValueOrPercentage);
}

QDataStream &operator>>(QDataStream &stream, QTextLength &length)
{
   qint32 type;
   double fixedValueOrPercentage;
   stream >> type >> fixedValueOrPercentage;
   length.fixedValueOrPercentage = fixedValueOrPercentage;
   length.lengthType = QTextLength::Type(type);

   return stream;
}

class QTextFormatPrivate : public QSharedData
{
 public:
   QTextFormatPrivate() : hashDirty(true), fontDirty(true), hashValue(0) {}

   struct Property {
      inline Property(qint32 k, const QVariant &v) : key(k), value(v) {}
      inline Property() {}

      qint32 key;
      QVariant value;

      inline bool operator==(const Property &other) const {
         return key == other.key && value == other.value;
      }

      inline bool operator!=(const Property &other) const {
         return key != other.key || value != other.value;
      }
   };

   inline uint hash() const {
      if (!hashDirty) {
         return hashValue;
      }
      return recalcHash();
   }

   inline bool operator==(const QTextFormatPrivate &rhs) const {
      if (hash() != rhs.hash()) {
         return false;
      }

      return props == rhs.props;
   }

   inline void insertProperty(qint32 key, const QVariant &value) {
      hashDirty = true;

      if (key >= QTextFormat::FirstFontProperty && key <= QTextFormat::LastFontProperty) {
         fontDirty = true;
      }

      for (int i = 0; i < props.count(); ++i) {
         if (props.at(i).key == key) {
            props[i].value = value;
            return;
         }
      }

      props.append(Property(key, value));
   }

   inline void clearProperty(qint32 key) {
      for (int i = 0; i < props.count(); ++i)
         if (props.at(i).key == key) {
            hashDirty = true;

            if (key >= QTextFormat::FirstFontProperty && key <= QTextFormat::LastFontProperty) {
               fontDirty = true;
            }

            props.remove(i);

            return;
         }
   }

   inline int propertyIndex(qint32 key) const {
      for (int i = 0; i < props.count(); ++i) {
         if (props.at(i).key == key) {
            return i;
         }
      }

      return -1;
   }

   inline QVariant property(qint32 key) const {
      const int idx = propertyIndex(key);
      if (idx < 0) {
         return QVariant();
      }

      return props.at(idx).value;
   }

   inline bool hasProperty(qint32 key) const {
      return propertyIndex(key) != -1;
   }

   void resolveFont(const QFont &defaultFont);

   inline const QFont &font() const {
      if (fontDirty) {
         recalcFont();
      }

      return fnt;
   }

   QVector<Property> props;

 private:
   uint recalcHash() const;
   void recalcFont() const;

   mutable bool hashDirty;
   mutable bool fontDirty;
   mutable uint hashValue;
   mutable QFont fnt;

   friend QDataStream &operator<<(QDataStream &, const QTextFormat &);
   friend QDataStream &operator>>(QDataStream &, QTextFormat &);
};

static inline uint hash(const QColor &color)
{
   return (color.isValid()) ? color.rgba() : 0x234109;
}

static inline uint hash(const QPen &pen)
{
   return hash(pen.color()) + qHash(pen.widthF());
}

static inline uint hash(const QBrush &brush)
{
   return hash(brush.color()) + (brush.style() << 3);
}

static inline uint variantHash(const QVariant &variant)
{
   // simple and fast hash functions to differentiate between type and value
   // sorted by occurrence frequency

   switch (variant.userType()) {
      case QVariant::String:
         return qHash(variant.toString());

      case QVariant::Double:
         return qHash(variant.toDouble());

      case QVariant::Int:
         return 0x811890 + variant.toInt();

      case QVariant::Brush:
         return 0x01010101 + hash(variant.value<QBrush>());

      case QVariant::Bool:
         return 0x371818 + variant.toBool();

      case QVariant::Pen:
         return 0x02020202 + hash(variant.value<QPen>());

      case QVariant::List:
         return 0x8377 + variant.value<QVariantList>().count();

      case QVariant::Color:
         return hash(variant.value<QColor>());

      case QVariant::TextLength:
         return 0x377 + hash(variant.value<QTextLength>().rawValue());

      case QVariant::Float:
         return qHash(variant.toFloat());

      case QVariant::Invalid:
         return 0;

      default:
         break;
   }
   return qHash(variant.typeName());
}

static inline int getHash(const QTextFormatPrivate *d, int format)
{
   return (d ? d->hash() : 0) + format;
}

uint QTextFormatPrivate::recalcHash() const
{
   hashValue = 0;
   for (QVector<Property>::const_iterator it = props.constBegin(); it != props.constEnd(); ++it) {
      hashValue += (static_cast<quint32>(it->key) << 16) + variantHash(it->value);
   }

   hashDirty = false;

   return hashValue;
}

void QTextFormatPrivate::resolveFont(const QFont &defaultFont)
{
   recalcFont();
   const uint oldMask = fnt.resolve();
   fnt = fnt.resolve(defaultFont);

   if (hasProperty(QTextFormat::FontSizeAdjustment)) {
      const qreal scaleFactors[7] = {qreal(0.7), qreal(0.8), qreal(1.0), qreal(1.2), qreal(1.5), qreal(2), qreal(2.4)};

      const int htmlFontSize = qBound(0, property(QTextFormat::FontSizeAdjustment).toInt() + 3 - 1, 6);


      if (defaultFont.pointSize() <= 0) {
         qreal pixelSize = scaleFactors[htmlFontSize] * defaultFont.pixelSize();
         fnt.setPixelSize(qRound(pixelSize));
      } else {
         qreal pointSize = scaleFactors[htmlFontSize] * defaultFont.pointSizeF();
         fnt.setPointSizeF(pointSize);
      }
   }

   fnt.resolve(oldMask);
}

void QTextFormatPrivate::recalcFont() const
{
   // update cached font as well
   QFont f;
   bool hasSpacingInformation = false;
   QFont::SpacingType spacingType = QFont::PercentageSpacing;
   qreal letterSpacing = 0.0;

   for (int i = 0; i < props.count(); ++i) {
      switch (props.at(i).key) {
         case QTextFormat::FontFamily:
            f.setFamily(props.at(i).value.toString());
            break;
         case QTextFormat::FontPointSize:
            f.setPointSizeF(props.at(i).value.toReal());
            break;
         case  QTextFormat::FontPixelSize:
            f.setPixelSize(props.at(i).value.toInt());
            break;

         case QTextFormat::FontWeight: {
            const QVariant weightValue = props.at(i).value;
            int weight = weightValue.toInt();

            if (weight >= 0 && weightValue.isValid()) {
               f.setWeight(weight);
            }

            break;
         }

         case QTextFormat::FontItalic:
            f.setItalic(props.at(i).value.toBool());
            break;
         case QTextFormat::FontUnderline:
            if (! hasProperty(QTextFormat::TextUnderlineStyle)) {
               // don't use the old one if the new one is there.
               f.setUnderline(props.at(i).value.toBool());
            }
            break;
         case QTextFormat::TextUnderlineStyle:
            f.setUnderline(static_cast<QTextCharFormat::UnderlineStyle>(props.at(i).value.toInt()) ==
               QTextCharFormat::SingleUnderline);
            break;
         case QTextFormat::FontOverline:
            f.setOverline(props.at(i).value.toBool());
            break;
         case QTextFormat::FontStrikeOut:
            f.setStrikeOut(props.at(i).value.toBool());
            break;

         case QTextFormat::FontLetterSpacingType:
            spacingType = static_cast<QFont::SpacingType>(props.at(i).value.toInt());
            hasSpacingInformation = true;
            break;

         case QTextFormat::FontLetterSpacing:
            letterSpacing = props.at(i).value.toReal();
            hasSpacingInformation = true;
            break;

         case QTextFormat::FontWordSpacing:
            f.setWordSpacing(props.at(i).value.toReal());
            break;

         case QTextFormat::FontCapitalization:
            f.setCapitalization(static_cast<QFont::Capitalization> (props.at(i).value.toInt()));
            break;

         case QTextFormat::FontFixedPitch: {
            const bool value = props.at(i).value.toBool();

            if (f.fixedPitch() != value) {
               f.setFixedPitch(value);
            }

            break;
         }

         case QTextFormat::FontStretch:
            f.setStretch(props.at(i).value.toInt());
            break;

         case QTextFormat::FontStyleHint:
            f.setStyleHint(static_cast<QFont::StyleHint>(props.at(i).value.toInt()), f.styleStrategy());
            break;
         case QTextFormat::FontHintingPreference:
            f.setHintingPreference(static_cast<QFont::HintingPreference>(props.at(i).value.toInt()));
            break;
         case QTextFormat::FontStyleStrategy:
            f.setStyleStrategy(static_cast<QFont::StyleStrategy>(props.at(i).value.toInt()));
            break;
         case QTextFormat::FontKerning:
            f.setKerning(props.at(i).value.toBool());
            break;
         default:
            break;
      }
   }
   if (hasSpacingInformation) {
      f.setLetterSpacing(spacingType, letterSpacing);
   }
   fnt = f;
   fontDirty = false;
}

Q_GUI_EXPORT QDataStream &operator<<(QDataStream &stream, const QTextFormat &fmt)
{
   stream << fmt.format_type << fmt.properties();
   return stream;
}

Q_GUI_EXPORT QDataStream &operator>>(QDataStream &stream, QTextFormat &fmt)
{
   QMap<qint32, QVariant> properties;
   stream >> fmt.format_type >> properties;

   // QTextFormat's default constructor doesn't allocate the private structure, so
   // we have to do this, in case fmt is a default constructed value.
   if (!fmt.d) {
      fmt.d = new QTextFormatPrivate();
   }

   for (QMap<qint32, QVariant>::const_iterator it = properties.constBegin();
      it != properties.constEnd(); ++it) {
      fmt.d->insertProperty(it.key(), it.value());
   }

   return stream;
}


QTextFormat::QTextFormat()
   : format_type(InvalidFormat)
{
}


QTextFormat::QTextFormat(int type)
   : format_type(type)
{
}


/*!
    \fn QTextFormat::QTextFormat(const QTextFormat &other)

    Creates a new text format with the same attributes as the \a other
    text format.
*/
QTextFormat::QTextFormat(const QTextFormat &rhs)
   : d(rhs.d), format_type(rhs.format_type)
{
}

/*!
    \fn QTextFormat &QTextFormat::operator=(const QTextFormat &other)

    Assigns the \a other text format to this text format, and returns a
    reference to this text format.
*/
QTextFormat &QTextFormat::operator=(const QTextFormat &rhs)
{
   d = rhs.d;
   format_type = rhs.format_type;
   return *this;
}


QTextFormat::~QTextFormat()
{
}


/*!
   Returns the text format as a QVariant
*/
QTextFormat::operator QVariant() const
{
   return QVariant(QVariant::TextFormat, this);
}

/*!
    Merges the \a other format with this format; where there are
    conflicts the \a other format takes precedence.
*/
void QTextFormat::merge(const QTextFormat &other)
{
   if (format_type != other.format_type) {
      return;
   }

   if (! d) {
      d = other.d;
      return;
   }

   if (! other.d) {
      return;
   }

   QTextFormatPrivate *d = this->d;

   const QVector<QTextFormatPrivate::Property> &otherProps = other.d->props;
   d->props.reserve(d->props.size() + otherProps.size());

   for (int i = 0; i < otherProps.count(); ++i) {
      const QTextFormatPrivate::Property &p = otherProps.at(i);
      d->insertProperty(p.key, p.value);
   }
}

/*!
    Returns the type of this format.

    \sa FormatType
*/
int QTextFormat::type() const
{
   return format_type;
}

/*!
    Returns this format as a block format.
*/
QTextBlockFormat QTextFormat::toBlockFormat() const
{
   return QTextBlockFormat(*this);
}

/*!
    Returns this format as a character format.
*/
QTextCharFormat QTextFormat::toCharFormat() const
{
   return QTextCharFormat(*this);
}

/*!
    Returns this format as a list format.
*/
QTextListFormat QTextFormat::toListFormat() const
{
   return QTextListFormat(*this);
}

/*!
    Returns this format as a table format.
*/
QTextTableFormat QTextFormat::toTableFormat() const
{
   return QTextTableFormat(*this);
}

/*!
    Returns this format as a frame format.
*/
QTextFrameFormat QTextFormat::toFrameFormat() const
{
   return QTextFrameFormat(*this);
}

/*!
    Returns this format as an image format.
*/
QTextImageFormat QTextFormat::toImageFormat() const
{
   return QTextImageFormat(*this);
}

/*!
    \since 4.4

    Returns this format as a table cell format.
*/
QTextTableCellFormat QTextFormat::toTableCellFormat() const
{
   return QTextTableCellFormat(*this);
}

/*!
    Returns the value of the property specified by \a propertyId. If the
    property isn't of QTextFormat::Bool type, false is returned instead.

    \sa setProperty() intProperty() doubleProperty() stringProperty() colorProperty() lengthProperty() lengthVectorProperty() Property
*/
bool QTextFormat::boolProperty(int propertyId) const
{
   if (!d) {
      return false;
   }
   const QVariant prop = d->property(propertyId);
   if (prop.userType() != QVariant::Bool) {
      return false;
   }
   return prop.toBool();
}

/*!
    Returns the value of the property specified by \a propertyId. If the
    property is not of QTextFormat::Integer type, 0 is returned instead.

    \sa setProperty() boolProperty() doubleProperty() stringProperty() colorProperty() lengthProperty() lengthVectorProperty() Property
*/
int QTextFormat::intProperty(int propertyId) const
{
   // required, since the default layout direction has to be LayoutDirectionAuto, which is not integer 0
   int def = (propertyId == QTextFormat::LayoutDirection) ? int(Qt::LayoutDirectionAuto) : 0;

   if (!d) {
      return def;
   }
   const QVariant prop = d->property(propertyId);
   if (prop.userType() != QVariant::Int) {
      return def;
   }
   return prop.toInt();
}

qreal QTextFormat::doubleProperty(int propertyId) const
{
   if (! d) {
      return 0.;
   }

   const QVariant prop = d->property(propertyId);
   if (prop.userType() != QVariant::Double && prop.userType() != QVariant::Float) {
      return 0.0;
   }

   return prop.value<qreal>();
}

QString QTextFormat::stringProperty(int propertyId) const
{
   if (!d) {
      return QString();
   }
   const QVariant prop = d->property(propertyId);
   if (prop.userType() != QVariant::String) {
      return QString();
   }
   return prop.toString();
}

QColor QTextFormat::colorProperty(int propertyId) const
{
   if (!d) {
      return QColor();
   }

   const QVariant prop = d->property(propertyId);
   if (prop.userType() != QVariant::Color) {
      return QColor();
   }

   return prop.value<QColor>();
}

QPen QTextFormat::penProperty(int propertyId) const
{
   if (!d) {
      return QPen(Qt::NoPen);
   }

   const QVariant prop = d->property(propertyId);
   if (prop.userType() != QVariant::Pen) {
      return QPen(Qt::NoPen);
   }

   return prop.value<QPen>();
}

/*!
    Returns the value of the property given by \a propertyId; if the
    property isn't of QVariant::Brush type, Qt::NoBrush is
    returned instead.

    \sa setProperty() boolProperty() intProperty() doubleProperty() stringProperty() lengthProperty() lengthVectorProperty() Property
*/
QBrush QTextFormat::brushProperty(int propertyId) const
{
   if (!d) {
      return QBrush(Qt::NoBrush);
   }

   const QVariant prop = d->property(propertyId);
   if (prop.userType() != QVariant::Brush) {
      return QBrush(Qt::NoBrush);
   }

   return prop.value<QBrush>();
}

QTextLength QTextFormat::lengthProperty(int propertyId) const
{
   if (! d) {
      return QTextLength();
   }

<<<<<<< HEAD
=======
   return (d->property(propertyId)).value<QTextLength>();
}
/*!
    Returns the value of the property given by \a propertyId. If the
    property isn't of QTextFormat::LengthVector type, an empty length
    vector is returned instead.

    \sa setProperty() boolProperty() intProperty() doubleProperty() stringProperty() colorProperty() lengthProperty() Property
*/
>>>>>>> a74ebe0b
QVector<QTextLength> QTextFormat::lengthVectorProperty(int propertyId) const
{
   QVector<QTextLength> vector;
   if (!d) {
      return vector;
   }
   const QVariant prop = d->property(propertyId);
   if (prop.userType() != QVariant::List) {
      return vector;
   }

   QList<QVariant> propertyList = prop.toList();

   for (int i = 0; i < propertyList.size(); ++i) {
      QVariant var = propertyList.at(i);
      if (var.userType() == QVariant::TextLength) {
         vector.append(var.value<QTextLength>());
      }
   }

   return vector;
}

/*!
    Returns the property specified by the given \a propertyId.

    \sa Property
*/
QVariant QTextFormat::property(int propertyId) const
{
   return d ? d->property(propertyId) : QVariant();
}

/*!
    Sets the property specified by the \a propertyId to the given \a value.

    \sa Property
*/
void QTextFormat::setProperty(int propertyId, const QVariant &value)
{
   if (!d) {
      d = new QTextFormatPrivate;
   }

   if (!value.isValid()) {
      clearProperty(propertyId);
   } else {
      d->insertProperty(propertyId, value);
   }
}

/*!
    Sets the value of the property given by \a propertyId to \a value.

    \sa lengthVectorProperty() Property
*/
void QTextFormat::setProperty(int propertyId, const QVector<QTextLength> &value)
{
   if (!d) {
      d = new QTextFormatPrivate;
   }
   QVariantList list;
   for (int i = 0; i < value.size(); ++i) {
      list << value.at(i);
   }
   d->insertProperty(propertyId, list);
}

/*!
    Clears the value of the property given by \a propertyId

    \sa Property
*/
void QTextFormat::clearProperty(int propertyId)
{
   if (!d) {
      return;
   }
   d->clearProperty(propertyId);
}


int QTextFormat::objectIndex() const
{
   if (!d) {
      return -1;
   }
   const QVariant prop = d->property(ObjectIndex);
   if (prop.userType() != QVariant::Int) { // ####
      return -1;
   }
   return prop.toInt();
}

/*!
    \fn void QTextFormat::setObjectIndex(int index)

    Sets the format object's object \a index.

    \sa objectIndex()
*/
void QTextFormat::setObjectIndex(int o)
{
   if (o == -1) {
      if (d) {
         d->clearProperty(ObjectIndex);
      }

   } else {
      if (!d) {
         d = new QTextFormatPrivate;
      }

      d->insertProperty(ObjectIndex, o);
   }
}

/*!
    Returns true if the text format has a property with the given \a
    propertyId; otherwise returns false.

    \sa properties() Property
*/
bool QTextFormat::hasProperty(int propertyId) const
{
   return d ? d->hasProperty(propertyId) : false;
}

/*
    Returns the property type for the given \a propertyId.

    \sa hasProperty() allPropertyIds() Property
*/

/*!
    Returns a map with all properties of this text format.
*/
QMap<int, QVariant> QTextFormat::properties() const
{
   QMap<int, QVariant> map;
   if (d) {
      for (int i = 0; i < d->props.count(); ++i) {
         map.insert(d->props.at(i).key, d->props.at(i).value);
      }
   }
   return map;
}

/*!
    \since 4.3
    Returns the number of properties stored in the format.
*/
int QTextFormat::propertyCount() const
{
   return d ? d->props.count() : 0;
}

/*!
    \fn bool QTextFormat::operator!=(const QTextFormat &other) const

    Returns true if this text format is different from the \a other text
    format.
*/


/*!
    \fn bool QTextFormat::operator==(const QTextFormat &other) const

    Returns true if this text format is the same as the \a other text
    format.
*/
bool QTextFormat::operator==(const QTextFormat &rhs) const
{
   if (format_type != rhs.format_type) {
      return false;
   }

   if (d == rhs.d) {
      return true;
   }

   if (d && d->props.isEmpty() && !rhs.d) {
      return true;
   }

   if (!d && rhs.d && rhs.d->props.isEmpty()) {
      return true;
   }

   if (!d || !rhs.d) {
      return false;
   }

   return *d == *rhs.d;
}

QTextCharFormat::QTextCharFormat() : QTextFormat(CharFormat) {}

// internal (cs)
QTextCharFormat::QTextCharFormat(const QTextFormat &fmt)
   : QTextFormat(fmt)
{
}

bool QTextCharFormat::fontUnderline() const
{
   if (hasProperty(TextUnderlineStyle)) {
      return underlineStyle() == SingleUnderline;
   }
   return boolProperty(FontUnderline);
}

void QTextCharFormat::setUnderlineStyle(UnderlineStyle style)
{
   setProperty(TextUnderlineStyle, style);

   // for compatibility
   setProperty(FontUnderline, style == SingleUnderline);
}

QString QTextCharFormat::anchorName() const
{
   QVariant prop = property(AnchorName);
   if (prop.userType() == QVariant::StringList) {
      return prop.toStringList().value(0);
   } else if (prop.userType() != QVariant::String) {
      return QString();
   }
   return prop.toString();
}

QStringList QTextCharFormat::anchorNames() const
{
   QVariant prop = property(AnchorName);

   if (prop.userType() == QVariant::StringList) {
      return prop.toStringList();
   } else if (prop.userType() != QVariant::String) {
      return QStringList();
   }

   return QStringList(prop.toString());
}

void QTextCharFormat::setFont(const QFont &font)
{
   setFont(font, FontPropertiesAll);
}
void QTextCharFormat::setFont(const QFont &font, FontPropertiesInheritanceBehavior behavior)
{
   const uint mask = behavior == FontPropertiesAll ? uint(QFont::AllPropertiesResolved)
      : font.resolve();

   if (mask & QFont::FamilyResolved) {
      setFontFamily(font.family());
   }

   if (mask & QFont::SizeResolved) {
      const qreal pointSize = font.pointSizeF();
      if (pointSize > 0) {
         setFontPointSize(pointSize);
      } else {
         const int pixelSize = font.pixelSize();
         if (pixelSize > 0) {
            setProperty(QTextFormat::FontPixelSize, pixelSize);
         }
      }
   }

   if (mask & QFont::WeightResolved) {
      setFontWeight(font.weight());
   }
   if (mask & QFont::StyleResolved) {
      setFontItalic(font.style() != QFont::StyleNormal);
   }
   if (mask & QFont::UnderlineResolved) {
      setUnderlineStyle(font.underline() ? SingleUnderline : NoUnderline);
   }
   if (mask & QFont::OverlineResolved) {
      setFontOverline(font.overline());
   }
   if (mask & QFont::StrikeOutResolved) {
      setFontStrikeOut(font.strikeOut());
   }
   if (mask & QFont::FixedPitchResolved) {
      setFontFixedPitch(font.fixedPitch());
   }
   if (mask & QFont::CapitalizationResolved) {
      setFontCapitalization(font.capitalization());
   }
   if (mask & QFont::WordSpacingResolved) {
      setFontWordSpacing(font.wordSpacing());
   }
   if (mask & QFont::LetterSpacingResolved) {
      setFontLetterSpacingType(font.letterSpacingType());
      setFontLetterSpacing(font.letterSpacing());
   }
   if (mask & QFont::StretchResolved) {
      setFontStretch(font.stretch());
   }
   if (mask & QFont::StyleHintResolved) {
      setFontStyleHint(font.styleHint());
   }
   if (mask & QFont::StyleStrategyResolved) {
      setFontStyleStrategy(font.styleStrategy());
   }
   if (mask & QFont::HintingPreferenceResolved) {
      setFontHintingPreference(font.hintingPreference());
   }
   if (mask & QFont::KerningResolved) {
      setFontKerning(font.kerning());
   }
}

QFont QTextCharFormat::font() const
{
   return d ? d->font() : QFont();
}

QTextBlockFormat::QTextBlockFormat() : QTextFormat(BlockFormat) {}

// internal (cs)
QTextBlockFormat::QTextBlockFormat(const QTextFormat &fmt)
   : QTextFormat(fmt)
{
}

void QTextBlockFormat::setTabPositions(const QList<QTextOption::Tab> &tabs)
{
   QList<QVariant> list;
   QList<QTextOption::Tab>::const_iterator iter = tabs.constBegin();
   while (iter != tabs.constEnd()) {
      QVariant v;
      v.setValue<QTextOption::Tab>(*iter);
      list.append(v);
      ++iter;
   }

   setProperty(TabPositions, list);
}

QList<QTextOption::Tab> QTextBlockFormat::tabPositions() const
{
   QVariant variant = property(TabPositions);

   if (! variant.isValid()) {
      return QList<QTextOption::Tab>();
   }

   QList<QTextOption::Tab> answer;
   QList<QVariant> variantsList   = variant.value<QList<QVariant>>();
   QList<QVariant>::iterator iter = variantsList.begin();

   while (iter != variantsList.end()) {
      answer.append( iter->value<QTextOption::Tab>() );
      ++iter;
   }

   return answer;
}

QTextListFormat::QTextListFormat()
   : QTextFormat(ListFormat)
{
   setIndent(1);
}

// internal (cs)
QTextListFormat::QTextListFormat(const QTextFormat &fmt)
   : QTextFormat(fmt)
{
}

QTextFrameFormat::QTextFrameFormat() : QTextFormat(FrameFormat)
{
   setBorderStyle(BorderStyle_Outset);
   setBorderBrush(Qt::darkGray);
}

// internal (cs)
QTextFrameFormat::QTextFrameFormat(const QTextFormat &fmt)
   : QTextFormat(fmt)
{
}

void QTextFrameFormat::setMargin(qreal amargin)
{
   setProperty(FrameMargin, amargin);
   setProperty(FrameTopMargin, amargin);
   setProperty(FrameBottomMargin, amargin);
   setProperty(FrameLeftMargin, amargin);
   setProperty(FrameRightMargin, amargin);
}

qreal QTextFrameFormat::topMargin() const
{
   if (!hasProperty(FrameTopMargin)) {
      return margin();
   }
   return doubleProperty(FrameTopMargin);
}

qreal QTextFrameFormat::bottomMargin() const
{
   if (!hasProperty(FrameBottomMargin)) {
      return margin();
   }
   return doubleProperty(FrameBottomMargin);
}

qreal QTextFrameFormat::leftMargin() const
{
   if (!hasProperty(FrameLeftMargin)) {
      return margin();
   }
   return doubleProperty(FrameLeftMargin);
}

qreal QTextFrameFormat::rightMargin() const
{
   if (!hasProperty(FrameRightMargin)) {
      return margin();
   }
   return doubleProperty(FrameRightMargin);
}

QTextTableFormat::QTextTableFormat()
   : QTextFrameFormat()
{
   setObjectType(TableObject);
   setCellSpacing(2);
   setBorder(1);
}


// internal (cs)
QTextTableFormat::QTextTableFormat(const QTextFormat &fmt)
   : QTextFrameFormat(fmt)
{
}

QTextImageFormat::QTextImageFormat() : QTextCharFormat()
{
   setObjectType(ImageObject);
}

// internal (cs)
QTextImageFormat::QTextImageFormat(const QTextFormat &fmt)
   : QTextCharFormat(fmt)
{
}

QTextTableCellFormat::QTextTableCellFormat()
   : QTextCharFormat()
{
   setObjectType(TableCellObject);
}

// internal (cs)
QTextTableCellFormat::QTextTableCellFormat(const QTextFormat &fmt)
   : QTextCharFormat(fmt)
{
}

QTextFormatCollection::QTextFormatCollection(const QTextFormatCollection &rhs)
{
   formats = rhs.formats;
   objFormats = rhs.objFormats;
}

QTextFormatCollection &QTextFormatCollection::operator=(const QTextFormatCollection &rhs)
{
   formats = rhs.formats;
   objFormats = rhs.objFormats;
   return *this;
}

QTextFormatCollection::~QTextFormatCollection()
{
}

int QTextFormatCollection::indexForFormat(const QTextFormat &format)
{
   uint hash = getHash(format.d, format.format_type);
   QMultiHash<uint, int>::const_iterator i = hashes.find(hash);

   while (i != hashes.constEnd() && i.key() == hash) {
      if (formats.value(i.value()) == format) {
         return i.value();
      }
      ++i;
   }

   int idx = formats.size();
   formats.append(format);

   try {
      QTextFormat &f = formats.last();
      if (!f.d)
      {
         f.d = new QTextFormatPrivate;
      }
      f.d->resolveFont(defaultFnt);

      if (!hashes.contains(hash, idx))
      {
         hashes.insert(hash, idx);
      }

   } catch (...) {
      formats.pop_back();
      throw;
   }

   return idx;
}

bool QTextFormatCollection::hasFormatCached(const QTextFormat &format) const
{
   uint hash = getHash(format.d, format.format_type);
   QMultiHash<uint, int>::const_iterator i = hashes.find(hash);
   while (i != hashes.constEnd() && i.key() == hash) {
      if (formats.value(i.value()) == format) {
         return true;
      }
      ++i;
   }
   return false;
}

int QTextFormatCollection::objectFormatIndex(int objectIndex) const
{
   if (objectIndex == -1) {
      return -1;
   }
   return objFormats.at(objectIndex);
}

void QTextFormatCollection::setObjectFormatIndex(int objectIndex, int formatIndex)
{
   objFormats[objectIndex] = formatIndex;
}

int QTextFormatCollection::createObjectIndex(const QTextFormat &f)
{
   const int objectIndex = objFormats.size();
   objFormats.append(indexForFormat(f));
   return objectIndex;
}

QTextFormat QTextFormatCollection::format(int idx) const
{
   if (idx < 0 || idx >= formats.count()) {
      return QTextFormat();
   }

   return formats.at(idx);
}

void QTextFormatCollection::setDefaultFont(const QFont &f)
{
   defaultFnt = f;

   for (int i = 0; i < formats.count(); ++i) {
      if (formats[i].d) {
         formats[i].d->resolveFont(defaultFnt);
      }
   }
}

QDebug operator<<(QDebug dbg, const QTextLength &l)
{
   QDebugStateSaver saver(dbg);
   dbg.nospace() << "QTextLength(QTextLength::Type(" << l.type() << "))";
   return dbg;
}

QDebug operator<<(QDebug dbg, const QTextFormat &f)
{
   QDebugStateSaver saver(dbg);
   dbg.nospace() << "QTextFormat(QTextFormat::FormatType(" << f.type() << "))";
   return dbg;
}<|MERGE_RESOLUTION|>--- conflicted
+++ resolved
@@ -669,18 +669,9 @@
       return QTextLength();
    }
 
-<<<<<<< HEAD
-=======
    return (d->property(propertyId)).value<QTextLength>();
 }
-/*!
-    Returns the value of the property given by \a propertyId. If the
-    property isn't of QTextFormat::LengthVector type, an empty length
-    vector is returned instead.
-
-    \sa setProperty() boolProperty() intProperty() doubleProperty() stringProperty() colorProperty() lengthProperty() Property
-*/
->>>>>>> a74ebe0b
+
 QVector<QTextLength> QTextFormat::lengthVectorProperty(int propertyId) const
 {
    QVector<QTextLength> vector;
