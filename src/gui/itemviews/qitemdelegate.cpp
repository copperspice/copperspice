/***********************************************************************
*
* Copyright (c) 2012-2020 Barbara Geller
* Copyright (c) 2012-2020 Ansel Sermersheim
*
* Copyright (c) 2015 The Qt Company Ltd.
* Copyright (c) 2012-2016 Digia Plc and/or its subsidiary(-ies).
* Copyright (c) 2008-2012 Nokia Corporation and/or its subsidiary(-ies).
*
* This file is part of CopperSpice.
*
* CopperSpice is free software. You can redistribute it and/or
* modify it under the terms of the GNU Lesser General Public License
* version 2.1 as published by the Free Software Foundation.
*
* CopperSpice is distributed in the hope that it will be useful,
* but WITHOUT ANY WARRANTY; without even the implied warranty of
* MERCHANTABILITY or FITNESS FOR A PARTICULAR PURPOSE.
*
* https://www.gnu.org/licenses/
*
***********************************************************************/

#include <qitemdelegate.h>

#ifndef QT_NO_ITEMVIEWS
#include <qabstractitemmodel.h>
#include <qapplication.h>
#include <qbrush.h>

#include <qpainter.h>
#include <qpalette.h>
#include <qpoint.h>
#include <qrect.h>
#include <qsize.h>
#include <qstyle.h>
#include <qdatetime.h>
#include <qstyleoption.h>
#include <qevent.h>
#include <qpixmap.h>
#include <qbitmap.h>
#include <qpixmapcache.h>
#include <qitemeditorfactory.h>
#include <qmetaobject.h>
#include <qtextlayout.h>

#include <qabstractitemdelegate_p.h>
#include <qtextengine_p.h>
#include <qdebug.h>
#include <qlocale.h>
#include <qdialog.h>
#include <qmath.h>
#include <limits.h>

#ifndef DBL_DIG
#  define DBL_DIG 10
#endif

class QItemDelegatePrivate : public QAbstractItemDelegatePrivate
{
   Q_DECLARE_PUBLIC(QItemDelegate)

 public:
   QItemDelegatePrivate() : f(0), clipPainting(true) {}

   inline const QItemEditorFactory *editorFactory() const {
      return f ? f : QItemEditorFactory::defaultFactory();
   }

   inline QIcon::Mode iconMode(QStyle::State state) const {
      if (! (state & QStyle::State_Enabled)) {
         return QIcon::Disabled;
      }

      if (state & QStyle::State_Selected) {
         return QIcon::Selected;
      }

      return QIcon::Normal;
   }

   inline QIcon::State iconState(QStyle::State state) const {
      return state & QStyle::State_Open ? QIcon::On : QIcon::Off;
   }

   inline static QString replaceNewLine(QString text) {
      const QChar ch = QChar::LineSeparator;
      text.replace('\n', ch);

      return text;
   }

   QString valueToText(const QVariant &value, const QStyleOptionViewItem &option) const;

   QItemEditorFactory *f;
   bool clipPainting;

   QRect textLayoutBounds(const QStyleOptionViewItem &options) const;
   QSizeF doTextLayout(int lineWidth) const;
   mutable QTextLayout textLayout;
   mutable QTextOption textOption;

   const QWidget *widget(const QStyleOptionViewItem &option) const {

      return option.widget;
   }

   // ### emerald, temporary until we have QStandardItemDelegate
   mutable struct Icon {
      QIcon icon;
      QIcon::Mode mode;
      QIcon::State state;
   } tmp;
};

QRect QItemDelegatePrivate::textLayoutBounds(const QStyleOptionViewItem &option) const
{
   QRect rect = option.rect;
   const bool wrapText = option.features & QStyleOptionViewItem::WrapText;

   switch (option.decorationPosition) {
      case QStyleOptionViewItem::Left:
      case QStyleOptionViewItem::Right:
         rect.setWidth(wrapText && rect.isValid() ? rect.width() : (QFIXED_MAX));
         break;

      case QStyleOptionViewItem::Top:
      case QStyleOptionViewItem::Bottom:
         rect.setWidth(wrapText ? option.decorationSize.width() : (QFIXED_MAX));
         break;
   }

   return rect;
}

QSizeF QItemDelegatePrivate::doTextLayout(int lineWidth) const
{
   qreal height    = 0;
   qreal widthUsed = 0;

   textLayout.beginLayout();

   while (true) {
      QTextLine line = textLayout.createLine();

      if (! line.isValid()) {
         break;
      }

      line.setLineWidth(lineWidth);
      line.setPosition(QPointF(0, height));
      height += line.height();
      widthUsed = qMax(widthUsed, line.naturalTextWidth());
   }

   textLayout.endLayout();

   return QSizeF(widthUsed, height);
}

QItemDelegate::QItemDelegate(QObject *parent)
   : QAbstractItemDelegate(*new QItemDelegatePrivate(), parent)
{
}

QItemDelegate::~QItemDelegate()
{
}

bool QItemDelegate::hasClipping() const
{
   Q_D(const QItemDelegate);
   return d->clipPainting;
}

void QItemDelegate::setClipping(bool clip)
{
   Q_D(QItemDelegate);
   d->clipPainting = clip;
}

QString QItemDelegatePrivate::valueToText(const QVariant &value, const QStyleOptionViewItem &option) const
{
   return textForRole(Qt::DisplayRole, value, option.locale, DBL_DIG);
}

void QItemDelegate::paint(QPainter *painter, const QStyleOptionViewItem &option, const QModelIndex &index) const
{
   Q_D(const QItemDelegate);
   Q_ASSERT(index.isValid());

   QStyleOptionViewItem opt = setOptions(index, option);

   // prepare
   painter->save();
   if (d->clipPainting) {
      painter->setClipRect(opt.rect);
   }

   // get the data and the rectangles
   QVariant value;

   QPixmap pixmap;
   QRect decorationRect;
   value = index.data(Qt::DecorationRole);

   if (value.isValid()) {
      // ### need the pixmap to call the virtual function
      pixmap = decoration(opt, value);

      if (value.type() == QVariant::Icon) {
         d->tmp.icon  = value.value<QIcon>();
         d->tmp.mode = d->iconMode(option.state);
         d->tmp.state = d->iconState(option.state);

         const QSize size = d->tmp.icon.actualSize(option.decorationSize, d->tmp.mode, d->tmp.state);

         decorationRect = QRect(QPoint(0, 0), size);
      } else {
         d->tmp.icon = QIcon();
         decorationRect = QRect(QPoint(0, 0), pixmap.size());
      }

   } else {
      d->tmp.icon = QIcon();
      decorationRect = QRect();
   }

   QString text;
   QRect displayRect;
   value = index.data(Qt::DisplayRole);

   if (value.isValid()) {
      text = d->valueToText(value, opt);
      displayRect = textRectangle(painter, d->textLayoutBounds(opt), opt.font, text);
   }

   QRect checkRect;
   Qt::CheckState checkState = Qt::Unchecked;
   value = index.data(Qt::CheckStateRole);

   if (value.isValid()) {
      checkState = static_cast<Qt::CheckState>(value.toInt());
      checkRect  = doCheck(opt, opt.rect, value);
   }

   // do the layout
   doLayout(opt, &checkRect, &decorationRect, &displayRect, false);

   // draw the item
   drawBackground(painter, opt, index);
   drawCheck(painter, opt, checkRect, checkState);
   drawDecoration(painter, opt, decorationRect, pixmap);
   drawDisplay(painter, opt, displayRect, text);
   drawFocus(painter, opt, displayRect);

   // done
   painter->restore();
}

QSize QItemDelegate::sizeHint(const QStyleOptionViewItem &option, const QModelIndex &index) const
{
   QVariant value = index.data(Qt::SizeHintRole);

   if (value.isValid()) {
      return value.value<QSize>();
   }

   QRect decorationRect = rect(option, index, Qt::DecorationRole);
   QRect displayRect    = rect(option, index, Qt::DisplayRole);
   QRect checkRect      = rect(option, index, Qt::CheckStateRole);

   doLayout(option, &checkRect, &decorationRect, &displayRect, true);

   return (decorationRect | displayRect | checkRect).size();
}

QWidget *QItemDelegate::createEditor(QWidget *parent, const QStyleOptionViewItem &,
            const QModelIndex &index) const
{
   Q_D(const QItemDelegate);

   if (! index.isValid()) {
      return nullptr;
   }

   const QItemEditorFactory *factory = d->f;

   if (factory == nullptr) {
      factory = QItemEditorFactory::defaultFactory();
   }

   QVariant::Type t = static_cast<QVariant::Type>(index.data(Qt::EditRole).userType());
   QWidget *w = factory->createEditor(t, parent);

   if (w) {
      w->setFocusPolicy(Qt::WheelFocus);
   }

   return w;
}

void QItemDelegate::setEditorData(QWidget *editor, const QModelIndex &index) const
{
#ifndef QT_NO_PROPERTIES
   QVariant v = index.data(Qt::EditRole);
   QString n  = editor->metaObject()->userProperty().name();

   if (! n.isEmpty()) {
      if (! v.isValid())  {
         v = QVariant(editor->property(n).userType(), (const void *)nullptr);
      }

      editor->setProperty(n, v);
   }
#endif
}

void QItemDelegate::setModelData(QWidget *editor, QAbstractItemModel *model, const QModelIndex &index) const
{
#if ! defined(QT_NO_PROPERTIES)
   Q_D(const QItemDelegate);
   Q_ASSERT(model);
   Q_ASSERT(editor);

   QString n = editor->metaObject()->userProperty().name();

   if (n.isEmpty()) {
      n = d->editorFactory()->valuePropertyName(static_cast<QVariant::Type>(model->data(index, Qt::EditRole).userType()));
   }

   if (!n.isEmpty()) {
      model->setData(index, editor->property(n), Qt::EditRole);
   }
#endif
}

void QItemDelegate::updateEditorGeometry(QWidget *editor, const QStyleOptionViewItem &option, const QModelIndex &index) const
{
   if (! editor) {
      return;
   }

   Q_ASSERT(index.isValid());

   QPixmap pixmap = decoration(option, index.data(Qt::DecorationRole));
   QString text = QItemDelegatePrivate::replaceNewLine(index.data(Qt::DisplayRole).toString());
   QRect pixmapRect = QRect(QPoint(0, 0), option.decorationSize).intersected(pixmap.rect());
   QRect textRect = textRectangle(0, option.rect, option.font, text);
   QRect checkRect = doCheck(option, textRect, index.data(Qt::CheckStateRole));

   QStyleOptionViewItem opt = option;
   opt.showDecorationSelected = true; // let the editor take up all available space
   doLayout(opt, &checkRect, &pixmapRect, &textRect, false);
   editor->setGeometry(textRect);
}

QItemEditorFactory *QItemDelegate::itemEditorFactory() const
{
   Q_D(const QItemDelegate);
   return d->f;
}

void QItemDelegate::setItemEditorFactory(QItemEditorFactory *factory)
{
   Q_D(QItemDelegate);
   d->f = factory;
}

void QItemDelegate::drawDisplay(QPainter *painter, const QStyleOptionViewItem &option,
   const QRect &rect, const QString &text) const
{
   Q_D(const QItemDelegate);

   QPalette::ColorGroup cg = option.state & QStyle::State_Enabled ? QPalette::Normal : QPalette::Disabled;

   if (cg == QPalette::Normal && !(option.state & QStyle::State_Active)) {
      cg = QPalette::Inactive;
   }

   if (option.state & QStyle::State_Selected) {
      painter->fillRect(rect, option.palette.brush(cg, QPalette::Highlight));
      painter->setPen(option.palette.color(cg, QPalette::HighlightedText));

   } else {
      painter->setPen(option.palette.color(cg, QPalette::Text));
   }

   if (text.isEmpty()) {
      return;
   }

   if (option.state & QStyle::State_Editing) {
      painter->save();
      painter->setPen(option.palette.color(cg, QPalette::Text));
      painter->drawRect(rect.adjusted(0, 0, -1, -1));
      painter->restore();
   }

   const QStyleOptionViewItem opt = option;

   const QWidget *widget = d->widget(option);
   QStyle *style = widget ? widget->style() : QApplication::style();

   const int textMargin = style->pixelMetric(QStyle::PM_FocusFrameHMargin, 0, widget) + 1;
   QRect textRect = rect.adjusted(textMargin, 0, -textMargin, 0); // remove width padding

   const bool wrapText = opt.features & QStyleOptionViewItem::WrapText;
   d->textOption.setWrapMode(wrapText ? QTextOption::WordWrap : QTextOption::ManualWrap);
   d->textOption.setTextDirection(option.direction);
   d->textOption.setAlignment(QStyle::visualAlignment(option.direction, option.displayAlignment));
   d->textLayout.setTextOption(d->textOption);
   d->textLayout.setFont(option.font);
   d->textLayout.setText(QItemDelegatePrivate::replaceNewLine(text));

   QSizeF textLayoutSize = d->doTextLayout(textRect.width());

   if (textRect.width() < textLayoutSize.width() || textRect.height() < textLayoutSize.height()) {
      QString elided;
      int start = 0;
      int end   = text.indexOf(QChar(QChar::LineSeparator), start);

      if (end == -1) {
         elided += option.fontMetrics.elidedText(text, option.textElideMode, textRect.width());

      } else {
         while (end != -1) {
            elided += option.fontMetrics.elidedText(text.mid(start, end - start), option.textElideMode, textRect.width());
            elided += QChar::LineSeparator;
            start = end + 1;
            end = text.indexOf(QChar(QChar::LineSeparator), start);
         }

         // add the last line (after the last QChar::LineSeparator)
         elided += option.fontMetrics.elidedText(text.mid(start), option.textElideMode, textRect.width());
      }

      d->textLayout.setText(elided);
      textLayoutSize = d->doTextLayout(textRect.width());
   }

   const QSize layoutSize(textRect.width(), int(textLayoutSize.height()));
   const QRect layoutRect = QStyle::alignedRect(option.direction, option.displayAlignment, layoutSize, textRect);

   // if we still overflow even after eliding the text, enable clipping
   if (!hasClipping() && (textRect.width() < textLayoutSize.width() || textRect.height() < textLayoutSize.height())) {
      painter->save();
      painter->setClipRect(layoutRect);
      d->textLayout.draw(painter, layoutRect.topLeft(), QVector<QTextLayout::FormatRange>(), layoutRect);
      painter->restore();

   } else {
      d->textLayout.draw(painter, layoutRect.topLeft(), QVector<QTextLayout::FormatRange>(), layoutRect);
   }
}

void QItemDelegate::drawDecoration(QPainter *painter, const QStyleOptionViewItem &option,
   const QRect &rect, const QPixmap &pixmap) const
{
   Q_D(const QItemDelegate);

   // if we have an icon, we ignore the pixmap
   if (!d->tmp.icon.isNull()) {
      d->tmp.icon.paint(painter, rect, option.decorationAlignment, d->tmp.mode, d->tmp.state);
      return;
   }

   if (pixmap.isNull() || !rect.isValid()) {
      return;
   }
   QPoint p = QStyle::alignedRect(option.direction, option.decorationAlignment, pixmap.size(), rect).topLeft();

   if (option.state & QStyle::State_Selected) {
      QPixmap *pm = selected(pixmap, option.palette, option.state & QStyle::State_Enabled);
      painter->drawPixmap(p, *pm);
   } else {
      painter->drawPixmap(p, pixmap);
   }
}

void QItemDelegate::drawFocus(QPainter *painter, const QStyleOptionViewItem &option, const QRect &rect) const
{
   Q_D(const QItemDelegate);

   if ((option.state & QStyle::State_HasFocus) == 0 || !rect.isValid()) {
      return;
   }

   QStyleOptionFocusRect o;
   o.QStyleOption::operator=(option);
   o.rect = rect;
   o.state |= QStyle::State_KeyboardFocusChange;
   o.state |= QStyle::State_Item;
   QPalette::ColorGroup cg = (option.state & QStyle::State_Enabled)
      ? QPalette::Normal : QPalette::Disabled;
   o.backgroundColor = option.palette.color(cg, (option.state & QStyle::State_Selected)
         ? QPalette::Highlight : QPalette::Window);
   const QWidget *widget = d->widget(option);
   QStyle *style = widget ? widget->style() : QApplication::style();
   style->drawPrimitive(QStyle::PE_FrameFocusRect, &o, painter, widget);
}

void QItemDelegate::drawCheck(QPainter *painter, const QStyleOptionViewItem &option,
                  const QRect &rect, Qt::CheckState state) const
{
   Q_D(const QItemDelegate);
   if (!rect.isValid()) {
      return;
   }

   QStyleOptionViewItem opt(option);
   opt.rect = rect;
   opt.state = opt.state & ~QStyle::State_HasFocus;

   switch (state) {
      case Qt::Unchecked:
         opt.state |= QStyle::State_Off;
         break;
      case Qt::PartiallyChecked:
         opt.state |= QStyle::State_NoChange;
         break;
      case Qt::Checked:
         opt.state |= QStyle::State_On;
         break;
   }

   const QWidget *widget = d->widget(option);
   QStyle *style = widget ? widget->style() : QApplication::style();
   style->drawPrimitive(QStyle::PE_IndicatorViewItemCheck, &opt, painter, widget);
}

void QItemDelegate::drawBackground(QPainter *painter, const QStyleOptionViewItem &option,
   const QModelIndex &index) const
{
   if (option.showDecorationSelected && (option.state & QStyle::State_Selected)) {
      QPalette::ColorGroup cg = option.state & QStyle::State_Enabled
         ? QPalette::Normal : QPalette::Disabled;

      if (cg == QPalette::Normal && !(option.state & QStyle::State_Active)) {
         cg = QPalette::Inactive;
      }

      painter->fillRect(option.rect, option.palette.brush(cg, QPalette::Highlight));
   } else {
      QVariant value = index.data(Qt::BackgroundRole);
      if (value.canConvert<QBrush>()) {
         QPointF oldBO = painter->brushOrigin();
         painter->setBrushOrigin(option.rect.topLeft());
         painter->fillRect(option.rect, value.value<QBrush>());
         painter->setBrushOrigin(oldBO);
      }
   }
}

/*!
    Code duplicated in QCommonStylePrivate::viewItemLayout
*/

void QItemDelegate::doLayout(const QStyleOptionViewItem &option,
   QRect *checkRect, QRect *pixmapRect, QRect *textRect, bool hint) const
{
   Q_ASSERT(checkRect && pixmapRect && textRect);
   Q_D(const QItemDelegate);

   const QWidget *widget = d->widget(option);
   QStyle *style = widget ? widget->style() : QApplication::style();

   const bool hasCheck    = checkRect->isValid();
   const bool hasPixmap   = pixmapRect->isValid();
   const bool hasText     = textRect->isValid();
   const int textMargin   = hasText   ? style->pixelMetric(QStyle::PM_FocusFrameHMargin, 0, widget) + 1 : 0;
   const int pixmapMargin = hasPixmap ? style->pixelMetric(QStyle::PM_FocusFrameHMargin, 0, widget) + 1 : 0;
   const int checkMargin  = hasCheck  ? style->pixelMetric(QStyle::PM_FocusFrameHMargin, 0, widget) + 1 : 0;

   int x = option.rect.left();
   int y = option.rect.top();
   int w;
   int h;

   textRect->adjust(-textMargin, 0, textMargin, 0); // add width padding

   if (textRect->height() == 0 && (! hasPixmap || ! hint)) {
      // if there is no text, we still want to have a decent height for the item sizeHint and the editor size
      textRect->setHeight(option.fontMetrics.height());
   }

   QSize pm(0, 0);
   if (hasPixmap) {
      pm = pixmapRect->size();
      pm.rwidth() += 2 * pixmapMargin;
   }

   if (hint) {
      h = qMax(checkRect->height(), qMax(textRect->height(), pm.height()));
      if (option.decorationPosition == QStyleOptionViewItem::Left
         || option.decorationPosition == QStyleOptionViewItem::Right) {
         w = textRect->width() + pm.width();
      } else {
         w = qMax(textRect->width(), pm.width());
      }

   } else {
      w = option.rect.width();
      h = option.rect.height();
   }

   int cw = 0;
   QRect check;

   if (hasCheck) {
      cw = checkRect->width() + 2 * checkMargin;

      if (hint) {
         w += cw;
      }

      if (option.direction == Qt::RightToLeft) {
         check.setRect(x + w - cw, y, cw, h);
      } else {
         check.setRect(x + checkMargin, y, cw, h);
      }
   }

   // at this point w should be the *total* width

   QRect display;
   QRect decoration;

   switch (option.decorationPosition) {
      case QStyleOptionViewItem::Top: {
         if (hasPixmap) {
            pm.setHeight(pm.height() + pixmapMargin);   // add space
         }

         h = hint ? textRect->height() : h - pm.height();

         if (option.direction == Qt::RightToLeft) {
            decoration.setRect(x, y, w - cw, pm.height());
            display.setRect(x, y + pm.height(), w - cw, h);
         } else {
            decoration.setRect(x + cw, y, w - cw, pm.height());
            display.setRect(x + cw, y + pm.height(), w - cw, h);
         }
         break;
      }

      case QStyleOptionViewItem::Bottom: {
         if (hasText) {
            textRect->setHeight(textRect->height() + textMargin);   // add space
         }

         h = hint ? textRect->height() + pm.height() : h;

         if (option.direction == Qt::RightToLeft) {
            display.setRect(x, y, w - cw, textRect->height());
            decoration.setRect(x, y + textRect->height(), w - cw, h - textRect->height());
         } else {
            display.setRect(x + cw, y, w - cw, textRect->height());
            decoration.setRect(x + cw, y + textRect->height(), w - cw, h - textRect->height());
         }
         break;
      }

      case QStyleOptionViewItem::Left: {
         if (option.direction == Qt::LeftToRight) {
            decoration.setRect(x + cw, y, pm.width(), h);
            display.setRect(decoration.right() + 1, y, w - pm.width() - cw, h);
         } else {
            display.setRect(x, y, w - pm.width() - cw, h);
            decoration.setRect(display.right() + 1, y, pm.width(), h);
         }
         break;
      }

      case QStyleOptionViewItem::Right: {
         if (option.direction == Qt::LeftToRight) {
            display.setRect(x + cw, y, w - pm.width() - cw, h);
            decoration.setRect(display.right() + 1, y, pm.width(), h);
         } else {
            decoration.setRect(x, y, pm.width(), h);
            display.setRect(decoration.right() + 1, y, w - pm.width() - cw, h);
         }
         break;
      }

      default:
         qWarning("doLayout: decoration position is invalid");
         decoration = *pixmapRect;
         break;
   }

   if (!hint) { // we only need to do the internal layout if we are going to paint
      *checkRect = QStyle::alignedRect(option.direction, Qt::AlignCenter,
            checkRect->size(), check);

      *pixmapRect = QStyle::alignedRect(option.direction, option.decorationAlignment,
            pixmapRect->size(), decoration);

      // the text takes up all available space, unless the decoration is not shown as selected
      if (option.showDecorationSelected) {
         *textRect = display;
      } else {
         *textRect = QStyle::alignedRect(option.direction, option.displayAlignment,
               textRect->size().boundedTo(display.size()), display);
      }

   } else {
      *checkRect  = check;
      *pixmapRect = decoration;
      *textRect   = display;
   }
}

/*!
    \internal

    Returns the pixmap used to decorate the root of the item view.
    The style \a option controls the appearance of the root; the \a variant
    refers to the data associated with an item.
*/

QPixmap QItemDelegate::decoration(const QStyleOptionViewItem &option, const QVariant &variant) const
{
   Q_D(const QItemDelegate);

   switch (variant.type()) {
      case QVariant::Icon: {
         QIcon::Mode mode = d->iconMode(option.state);
         QIcon::State state = d->iconState(option.state);
         return variant.value<QIcon>().pixmap(option.decorationSize, mode, state);
      }

      case QVariant::Color: {
         static QPixmap pixmap(option.decorationSize);
         pixmap.fill(variant.value<QColor>());
         return pixmap;
      }

      default:
         break;
   }

   return variant.value<QPixmap>();
}

// hacky but faster version of "QString::sprintf("%d-%d", i, enabled)"
static QString cs_internal_PixmapSerial(quint64 i, bool enabled)
{
   char32_t arr[] = { 0, 0, 0, 0, 0, 0, 0, 0, 0, 0, 0, 0, 0, 0, 0, 0, '-', char32_t('0' + enabled) };
   char32_t *ptr  = std::end(arr);

   while (i > 0) {
      // use ascii character after '9' instead of 'a' for hex
      --ptr;

      *ptr = '0' + i % 16;
      i >>= 4;
   }

   return QString(ptr, std::end(arr));
}

QPixmap *QItemDelegate::selected(const QPixmap &pixmap, const QPalette &palette, bool enabled) const
{
   QString key = cs_internal_PixmapSerial(pixmap.cacheKey(), enabled);
   QPixmap *pm = QPixmapCache::find(key);

   if (! pm) {
      QImage img = pixmap.toImage().convertToFormat(QImage::Format_ARGB32_Premultiplied);

      QColor color = palette.color(enabled ? QPalette::Normal : QPalette::Disabled, QPalette::Highlight);
      color.setAlphaF((qreal)0.3);

      QPainter painter(&img);
      painter.setCompositionMode(QPainter::CompositionMode_SourceAtop);
      painter.fillRect(0, 0, img.width(), img.height(), color);
      painter.end();

      QPixmap selected = QPixmap(QPixmap::fromImage(img));
      int n = (img.byteCount() >> 10) + 1;
      if (QPixmapCache::cacheLimit() < n) {
         QPixmapCache::setCacheLimit(n);
      }

      QPixmapCache::insert(key, selected);
      pm = QPixmapCache::find(key);
   }

   return pm;
}

QRect QItemDelegate::rect(const QStyleOptionViewItem &option, const QModelIndex &index, int role) const
{
   Q_D(const QItemDelegate);
   QVariant value = index.data(role);

   if (role == Qt::CheckStateRole) {
      return doCheck(option, option.rect, value);
   }

   if (value.isValid()) {
      switch (value.type()) {
         case QVariant::Invalid:
            break;

         case QVariant::Pixmap: {
            const QPixmap &pixmap = value.value<QPixmap>();
            return QRect(QPoint(0, 0), pixmap.size() / pixmap.devicePixelRatio() );
         }

         case QVariant::Image: {
            const QImage &image = value.value<QImage>();
            return QRect(QPoint(0, 0), image.size() /  image.devicePixelRatio() );
         }

         case QVariant::Icon: {
            QIcon::Mode mode = d->iconMode(option.state);
            QIcon::State state = d->iconState(option.state);
            QIcon icon = value.value<QIcon>();
            QSize size = icon.actualSize(option.decorationSize, mode, state);
            return QRect(QPoint(0, 0), size);
         }

         case QVariant::Color:
            return QRect(QPoint(0, 0), option.decorationSize);

         case QVariant::String:
         default: {
            const QString text = d->valueToText(value, option);
            value = index.data(Qt::FontRole);
<<<<<<< HEAD
            QFont fnt = qvariant_cast<QFont>(value).resolve(option.font);

=======
            QFont fnt = value.value<QFont>().resolve(option.font);
>>>>>>> a74ebe0b
            return textRectangle(0, d->textLayoutBounds(option), fnt, text);
         }
      }
   }

   return QRect();
}

QRect QItemDelegate::doCheck(const QStyleOptionViewItem &option,
            const QRect &bounding, const QVariant &value) const
{
   if (value.isValid()) {
      Q_D(const QItemDelegate);

      QStyleOptionButton opt;
      opt.QStyleOption::operator=(option);
      opt.rect = bounding;

      const QWidget *widget = d->widget(option);
      QStyle *style = widget ? widget->style() : QApplication::style();
      return style->subElementRect(QStyle::SE_ViewItemCheckIndicator, &opt, widget);
   }

   return QRect();
}

/*!
  \internal
*/
QRect QItemDelegate::textRectangle(QPainter * /*painter*/, const QRect &rect,
   const QFont &font, const QString &text) const
{
   Q_D(const QItemDelegate);

   d->textOption.setWrapMode(QTextOption::WordWrap);
   d->textLayout.setTextOption(d->textOption);
   d->textLayout.setFont(font);
   d->textLayout.setText(QItemDelegatePrivate::replaceNewLine(text));

   QSizeF fpSize = d->doTextLayout(rect.width());
   const QSize size = QSize(qCeil(fpSize.width()), qCeil(fpSize.height()));

   // ###: textRectangle should take style option as argument
   const int textMargin = QApplication::style()->pixelMetric(QStyle::PM_FocusFrameHMargin) + 1;

   return QRect(0, 0, size.width() + 2 * textMargin, size.height());
}

bool QItemDelegate::eventFilter(QObject *object, QEvent *event)
{
   Q_D(QItemDelegate);
   return d->editorEventFilter(object, event);
}

bool QItemDelegate::editorEvent(QEvent *event, QAbstractItemModel *model,
   const QStyleOptionViewItem &option, const QModelIndex &index)
{
   Q_ASSERT(event);
   Q_ASSERT(model);

   // make sure the item is checkable
   Qt::ItemFlags flags = model->flags(index);
   if (!(flags & Qt::ItemIsUserCheckable) || !(option.state & QStyle::State_Enabled)
      || ! (flags & Qt::ItemIsEnabled)) {

      return false;
   }

   // make sure that we have a check state
   QVariant value = index.data(Qt::CheckStateRole);
   if (!value.isValid()) {
      return false;
   }

   // make sure that we have the right event type
   if ((event->type() == QEvent::MouseButtonRelease)
      || (event->type() == QEvent::MouseButtonDblClick)
      || (event->type() == QEvent::MouseButtonPress)) {
      QRect checkRect = doCheck(option, option.rect, Qt::Checked);
      QRect emptyRect;
      doLayout(option, &checkRect, &emptyRect, &emptyRect, false);
      QMouseEvent *me = static_cast<QMouseEvent *>(event);
      if (me->button() != Qt::LeftButton || !checkRect.contains(me->pos())) {
         return false;
      }

      // eat the double click events inside the check rect
      if ((event->type() == QEvent::MouseButtonPress)
         || (event->type() == QEvent::MouseButtonDblClick)) {
         return true;
      }

   } else if (event->type() == QEvent::KeyPress) {
      if (static_cast<QKeyEvent *>(event)->key() != Qt::Key_Space
         && static_cast<QKeyEvent *>(event)->key() != Qt::Key_Select) {
         return false;
      }
   } else {
      return false;
   }

   Qt::CheckState state = static_cast<Qt::CheckState>(value.toInt());

   if (flags & Qt::ItemIsUserTristate) {
      state = ((Qt::CheckState)((state + 1) % 3));
   } else {
      state = (state == Qt::Checked) ? Qt::Unchecked : Qt::Checked;
   }

   return model->setData(index, state, Qt::CheckStateRole);
}

QStyleOptionViewItem QItemDelegate::setOptions(const QModelIndex &index,
   const QStyleOptionViewItem &option) const
{
   QStyleOptionViewItem opt = option;

   // set font
   QVariant value = index.data(Qt::FontRole);
   if (value.isValid()) {
      opt.font = value.value<QFont>().resolve(opt.font);
      opt.fontMetrics = QFontMetrics(opt.font);
   }

   // set text alignment
   value = index.data(Qt::TextAlignmentRole);
   if (value.isValid()) {
      opt.displayAlignment = Qt::Alignment(value.toInt());
   }

   // set foreground brush
   value = index.data(Qt::ForegroundRole);
   if (value.canConvert<QBrush>()) {
      opt.palette.setBrush(QPalette::Text, value.value<QBrush>());
   }

   // disable style animations for checkboxes etc. within itemviews (QTBUG-30146)
   opt.styleObject = 0;

   return opt;
}

#endif // QT_NO_ITEMVIEWS<|MERGE_RESOLUTION|>--- conflicted
+++ resolved
@@ -828,12 +828,9 @@
          default: {
             const QString text = d->valueToText(value, option);
             value = index.data(Qt::FontRole);
-<<<<<<< HEAD
-            QFont fnt = qvariant_cast<QFont>(value).resolve(option.font);
-
-=======
+
             QFont fnt = value.value<QFont>().resolve(option.font);
->>>>>>> a74ebe0b
+
             return textRectangle(0, d->textLayoutBounds(option), fnt, text);
          }
       }
