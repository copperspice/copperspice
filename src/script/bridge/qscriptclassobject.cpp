/***********************************************************************
*
* Copyright (c) 2012-2020 Barbara Geller
* Copyright (c) 2012-2020 Ansel Sermersheim
*
* Copyright (c) 2015 The Qt Company Ltd.
* Copyright (c) 2012-2016 Digia Plc and/or its subsidiary(-ies).
* Copyright (c) 2008-2012 Nokia Corporation and/or its subsidiary(-ies).
*
* This file is part of CopperSpice.
*
* CopperSpice is free software. You can redistribute it and/or
* modify it under the terms of the GNU Lesser General Public License
* version 2.1 as published by the Free Software Foundation.
*
* CopperSpice is distributed in the hope that it will be useful,
* but WITHOUT ANY WARRANTY; without even the implied warranty of
* MERCHANTABILITY or FITNESS FOR A PARTICULAR PURPOSE.
*
* https://www.gnu.org/licenses/
*
***********************************************************************/

#include "config.h"
#include "Error.h"
#include "PropertyNameArray.h"

#include <qscriptclassobject_p.h>

#include <qscriptengine.h>
#include <qscriptcontext.h>
#include <qscriptclass.h>
#include <qscriptclasspropertyiterator.h>

#include <qscriptengine_p.h>
#include <qscriptcontext_p.h>

namespace QScript {

ClassObjectDelegate::ClassObjectDelegate(QScriptClass *scriptClass)
   : m_scriptClass(scriptClass)
{
}

ClassObjectDelegate::~ClassObjectDelegate()
{
}

QScriptObjectDelegate::Type ClassObjectDelegate::type() const
{
   return ClassObject;
}

bool ClassObjectDelegate::getOwnPropertySlot(QScriptObject *object,
   JSC::ExecState *exec, const JSC::Identifier &propertyName, JSC::PropertySlot &slot)
{
   QScriptEnginePrivate *engine = scriptEngineFromExec(exec);
   QScript::SaveFrameHelper saveFrame(engine, exec);

   // for compatibility with the old back-end, normal JS properties are queried first

   if (QScriptObjectDelegate::getOwnPropertySlot(object, exec, propertyName, slot)) {
      return true;
   }

   QScriptValue scriptObject = engine->scriptValueFromJSCValue(object);
   QScriptString scriptName;
   QScriptStringPrivate scriptName_d(engine, propertyName, QScriptStringPrivate::StackAllocated);
   QScriptStringPrivate::init(scriptName, &scriptName_d);
   uint id = 0;

   QScriptClass::QueryFlags flags = m_scriptClass->queryProperty(
         scriptObject, scriptName, QScriptClass::HandlesReadAccess, &id);

   if (flags & QScriptClass::HandlesReadAccess) {
      QScriptValue value = m_scriptClass->property(scriptObject, scriptName, id);

      if (! value.isValid()) {
         // The class claims to have the property, but returned an invalid
         // value. Silently convert to undefined to avoid the invalid value
         // "escaping" into JS.
         value = QScriptValue(QScriptValue::UndefinedValue);
      }

      slot.setValue(engine->scriptValueToJSCValue(value));
      return true;
   }

   return false;
}

bool ClassObjectDelegate::getOwnPropertyDescriptor(QScriptObject *object,
   JSC::ExecState *exec, const JSC::Identifier &propertyName, JSC::PropertyDescriptor &descriptor)
{
   QScriptEnginePrivate *engine = scriptEngineFromExec(exec);
   QScript::SaveFrameHelper saveFrame(engine, exec);

   // for compatibility with the old back-end, normal JS properties are queried first
   if (QScriptObjectDelegate::getOwnPropertyDescriptor(object, exec, propertyName, descriptor)) {
      return true;
   }

   QScriptValue scriptObject = engine->scriptValueFromJSCValue(object);
   QScriptString scriptName;
   QScriptStringPrivate scriptName_d(engine, propertyName, QScriptStringPrivate::StackAllocated);
   QScriptStringPrivate::init(scriptName, &scriptName_d);
   uint id = 0;

   QScriptClass::QueryFlags qflags = m_scriptClass->queryProperty(
         scriptObject, scriptName, QScriptClass::HandlesReadAccess, &id);

   if (qflags & QScriptClass::HandlesReadAccess) {
      QScriptValue::PropertyFlags pflags = m_scriptClass->propertyFlags(scriptObject, scriptName, id);
      unsigned attribs = 0;

      if (pflags & QScriptValue::ReadOnly) {
         attribs |= JSC::ReadOnly;
      }

      if (pflags & QScriptValue::SkipInEnumeration) {
         attribs |= JSC::DontEnum;
      }

      if (pflags & QScriptValue::Undeletable) {
         attribs |= JSC::DontDelete;
      }

      if (pflags & QScriptValue::PropertyGetter) {
         attribs |= JSC::Getter;
      }

      if (pflags & QScriptValue::PropertySetter) {
         attribs |= JSC::Setter;
      }

      attribs |= pflags & QScriptValue::UserRange;
      // Rather than calling the getter, we could return an access descriptor here.
      QScriptValue value = m_scriptClass->property(scriptObject, scriptName, id);
      if (!value.isValid()) {
         // The class claims to have the property, but returned an invalid
         // value. Silently convert to undefined to avoid the invalid value
         // "escaping" into JS.
         value = QScriptValue(QScriptValue::UndefinedValue);
      }

      descriptor.setDescriptor(engine->scriptValueToJSCValue(value), attribs);
      return true;
   }

   return false;
}

void ClassObjectDelegate::put(QScriptObject *object, JSC::ExecState *exec,
   const JSC::Identifier &propertyName, JSC::JSValue value, JSC::PutPropertySlot &slot)
{
   QScriptEnginePrivate *engine = scriptEngineFromExec(exec);
   QScript::SaveFrameHelper saveFrame(engine, exec);
   QScriptValue scriptObject = engine->scriptValueFromJSCValue(object);
   QScriptString scriptName;
   QScriptStringPrivate scriptName_d(engine, propertyName, QScriptStringPrivate::StackAllocated);
   QScriptStringPrivate::init(scriptName, &scriptName_d);
   uint id = 0;

   QScriptClass::QueryFlags flags = m_scriptClass->queryProperty(
         scriptObject, scriptName, QScriptClass::HandlesWriteAccess, &id);

   if (flags & QScriptClass::HandlesWriteAccess) {
      m_scriptClass->setProperty(scriptObject, scriptName, id, engine->scriptValueFromJSCValue(value));
      return;
   }

   QScriptObjectDelegate::put(object, exec, propertyName, value, slot);
}

bool ClassObjectDelegate::deleteProperty(QScriptObject *object, JSC::ExecState *exec,
   const JSC::Identifier &propertyName)
{
   // ### avoid duplication of put()
   QScriptEnginePrivate *engine = scriptEngineFromExec(exec);
   QScript::SaveFrameHelper saveFrame(engine, exec);
   QScriptValue scriptObject = engine->scriptValueFromJSCValue(object);
   QScriptString scriptName;
   QScriptStringPrivate scriptName_d(engine, propertyName, QScriptStringPrivate::StackAllocated);
   QScriptStringPrivate::init(scriptName, &scriptName_d);
   uint id = 0;

   QScriptClass::QueryFlags flags = m_scriptClass->queryProperty(
         scriptObject, scriptName, QScriptClass::HandlesWriteAccess, &id);

   if (flags & QScriptClass::HandlesWriteAccess) {
      if (m_scriptClass->propertyFlags(scriptObject, scriptName, id) & QScriptValue::Undeletable) {
         return false;
      }

      m_scriptClass->setProperty(scriptObject, scriptName, id, QScriptValue());
      return true;
   }

   return QScriptObjectDelegate::deleteProperty(object, exec, propertyName);
}

void ClassObjectDelegate::getOwnPropertyNames(QScriptObject *object, JSC::ExecState *exec,
   JSC::PropertyNameArray &propertyNames, JSC::EnumerationMode mode)
{
   // For compatibility with the old back-end, normal JS properties are added first.
   QScriptObjectDelegate::getOwnPropertyNames(object, exec, propertyNames, mode);

   QScriptEnginePrivate *engine = scriptEngineFromExec(exec);
   QScript::SaveFrameHelper saveFrame(engine, exec);
   QScriptValue scriptObject = engine->scriptValueFromJSCValue(object);
   QScriptClassPropertyIterator *it = m_scriptClass->newIterator(scriptObject);

   if (it != 0) {
      while (it->hasNext()) {
         it->next();
         QString name = it->name().toString();
         propertyNames.add(JSC::Identifier(exec, name));
      }
      delete it;
   }
}

JSC::CallType ClassObjectDelegate::getCallData(QScriptObject *, JSC::CallData &callData)
{
   if (! m_scriptClass->supportsExtension(QScriptClass::Callable)) {
      return JSC::CallTypeNone;
   }

   callData.native.function = call;

   return JSC::CallTypeHost;
}

JSC::JSValue JSC_HOST_CALL ClassObjectDelegate::call(JSC::ExecState *exec, JSC::JSObject *callee,
   JSC::JSValue thisValue, const JSC::ArgList &args)
{
   if (! callee->inherits(&QScriptObject::info)) {
      return JSC::throwError(exec, JSC::TypeError, "callee is not a ClassObject object");
   }

   QScriptObject *obj = static_cast<QScriptObject *>(callee);
   QScriptObjectDelegate *delegate = obj->delegate();

   if (! delegate || (delegate->type() != QScriptObjectDelegate::ClassObject)) {
      return JSC::throwError(exec, JSC::TypeError, "callee is not a ClassObject object");
   }

   QScriptClass *scriptClass   = static_cast<ClassObjectDelegate *>(delegate)->scriptClass();
   QScriptEnginePrivate *eng_p = scriptEngineFromExec(exec);

   JSC::ExecState *oldFrame = eng_p->currentFrame;
   eng_p->pushContext(exec, thisValue, args, callee);

   QScriptContext *ctx = eng_p->contextForFrame(eng_p->currentFrame);
   QScriptValue scriptObject = eng_p->scriptValueFromJSCValue(obj);
   QVariant result = scriptClass->extension(QScriptClass::Callable, QVariant::fromValue(ctx));

   eng_p->popContext();
   eng_p->currentFrame = oldFrame;

   return QScriptEnginePrivate::jscValueFromVariant(exec, result);
}

JSC::ConstructType ClassObjectDelegate::getConstructData(QScriptObject *, JSC::ConstructData &constructData)
{
   if (!m_scriptClass->supportsExtension(QScriptClass::Callable)) {
      return JSC::ConstructTypeNone;
   }

   constructData.native.function = construct;
   return JSC::ConstructTypeHost;
}

JSC::JSObject *ClassObjectDelegate::construct(JSC::ExecState *exec, JSC::JSObject *callee, const JSC::ArgList &args)
{
   Q_ASSERT(callee->inherits(&QScriptObject::info));
   QScriptObject *obj = static_cast<QScriptObject *>(callee);
   QScriptObjectDelegate *delegate = obj->delegate();
   QScriptClass *scriptClass = static_cast<ClassObjectDelegate *>(delegate)->scriptClass();

   QScriptEnginePrivate *eng_p = scriptEngineFromExec(exec);
   JSC::ExecState *oldFrame = eng_p->currentFrame;
   eng_p->pushContext(exec, JSC::JSValue(), args, callee, true);
   QScriptContext *ctx = eng_p->contextForFrame(eng_p->currentFrame);

   QScriptValue defaultObject = ctx->thisObject();

<<<<<<< HEAD
=======
   QVariant variant    = scriptClass->extension(QScriptClass::Callable, QVariant::fromValue(ctx));
   QScriptValue result = variant.value<QScriptValue>();

>>>>>>> a74ebe0b
   if (! result.isObject()) {
      result = defaultObject;
   }

   eng_p->popContext();
   eng_p->currentFrame = oldFrame;

   return JSC::asObject(eng_p->scriptValueToJSCValue(result));
}

bool ClassObjectDelegate::hasInstance(QScriptObject *object, JSC::ExecState *exec,
   JSC::JSValue value, JSC::JSValue proto)
{
   if (! scriptClass()->supportsExtension(QScriptClass::HasInstance)) {
      return QScriptObjectDelegate::hasInstance(object, exec, value, proto);
   }

   QList<QScriptValue> args;
   QScriptEnginePrivate *eng_p = scriptEngineFromExec(exec);

   QScript::SaveFrameHelper saveFrame(eng_p, exec);
   args << eng_p->scriptValueFromJSCValue(object) << eng_p->scriptValueFromJSCValue(value);

   QVariant result = scriptClass()->extension(QScriptClass::HasInstance, QVariant::fromValue(args));

   return result.toBool();
}

} // namespace QScript
<|MERGE_RESOLUTION|>--- conflicted
+++ resolved
@@ -285,12 +285,9 @@
 
    QScriptValue defaultObject = ctx->thisObject();
 
-<<<<<<< HEAD
-=======
    QVariant variant    = scriptClass->extension(QScriptClass::Callable, QVariant::fromValue(ctx));
    QScriptValue result = variant.value<QScriptValue>();
 
->>>>>>> a74ebe0b
    if (! result.isObject()) {
       result = defaultObject;
    }
