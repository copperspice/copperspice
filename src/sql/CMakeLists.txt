add_definitions(
    -DQT_SQL_SQLITE
    -DQT_BUILD_SQL_LIB
    -DQT_SHARED
    -DQT_MAKEDLL
)
set(EXTRA_SQL_LIBS CsCore${BUILD_ABI})
set(EXTRA_SQL_CXXFLAGS)
set(EXTRA_SQL_LDFLAGS)

include_directories(
    ${CMAKE_BINARY_DIR}/include
    ${CMAKE_BINARY_DIR}/privateinclude
    ${CMAKE_BINARY_DIR}/include/QtCore
    ${CMAKE_BINARY_DIR}/privateinclude/QtCore
    ${CMAKE_BINARY_DIR}/privateinclude/QtCore/private
    ${CMAKE_BINARY_DIR}/include/QtSql
    ${CMAKE_BINARY_DIR}/privateinclude/QtSql
    ${CMAKE_BINARY_DIR}/privateinclude/QtSql/private
    ${CMAKE_CURRENT_SOURCE_DIR}
    ${CMAKE_CURRENT_SOURCE_DIR}/kernel
    ${CMAKE_CURRENT_SOURCE_DIR}/models
    ${CMAKE_CURRENT_SOURCE_DIR}/drivers/db2
    ${CMAKE_CURRENT_SOURCE_DIR}/drivers/ibase
    ${CMAKE_CURRENT_SOURCE_DIR}/drivers/mysql
    ${CMAKE_CURRENT_SOURCE_DIR}/drivers/oci
    ${CMAKE_CURRENT_SOURCE_DIR}/drivers/odbc
    ${CMAKE_CURRENT_SOURCE_DIR}/drivers/psql
    ${CMAKE_CURRENT_SOURCE_DIR}/drivers/sqlite
)

include(kernel/kernel.cmake)
include(models/models.cmake)
include(drivers/db2/db2.cmake)
include(drivers/ibase/ibase.cmake)
include(drivers/mysql/mysql.cmake)
include(drivers/oci/oci.cmake)
include(drivers/odbc/odbc.cmake)
include(drivers/psql/psql.cmake)
include(drivers/sqlite/sqlite.cmake)

macro_generate_public("${SQL_PUBLIC_INCLUDES}" QtSql)
macro_generate_private("${SQL_PRIVATE_INCLUDES}" QtSql)
macro_generate_misc("${SQL_INCLUDES}" QtSql)

if(${CMAKE_SYSTEM_NAME} MATCHES "Windows")
    set(EXTRA_SQL_LIBS
        ${EXTRA_SQL_LIBS}
        ws2_32
    )
elseif(${CMAKE_SYSTEM_NAME} MATCHES "Darwin")
    add_definitions(-DENABLE_JSC_MULTIPLE_THREADS=0)
endif()

function_variable_fixup("${EXTRA_SQL_CXXFLAGS}" EXTRA_SQL_CXXFLAGS)
function_variable_fixup("${EXTRA_SQL_LDFLAGS}" EXTRA_SQL_LDFLAGS)

add_library(CsSql${BUILD_ABI} SHARED ${SQL_SOURCES} ${SQL_INCLUDES})
target_link_libraries(CsSql${BUILD_ABI} ${EXTRA_SQL_LIBS})
set_target_properties(CsSql${BUILD_ABI} PROPERTIES
    VERSION "0" # for compat
    SOVERSION "0.0.0" # for compat
    COMPILE_FLAGS ${EXTRA_SQL_CXXFLAGS}
    LINK_FLAGS ${EXTRA_SQL_LDFLAGS}
)

macro_generate_resources("${SQL_SOURCES}")
macro_generate_package(
    CsSql${BUILD_ABI}
    QtSql
    "${EXTRA_SQL_CXXFLAGS}"
<<<<<<< HEAD
    "CsCore${BUILD_MAJOR}"
=======
    "${EXTRA_SQL_LIBS}"
    "CsCore${BUILD_ABI}"
>>>>>>> 5bb02d43
)

install(
    TARGETS CsSql${BUILD_ABI}
    EXPORT CopperSpiceLibraryTargets ${INSTALL_TARGETS_DEFAULT_ARGS}
    RUNTIME DESTINATION ${CMAKE_INSTALL_BINDIR}
    LIBRARY DESTINATION ${CMAKE_INSTALL_LIBDIR}
    ARCHIVE DESTINATION ${CMAKE_INSTALL_LIBDIR}
)

install(
    DIRECTORY ${CMAKE_BINARY_DIR}/include/QtSql
    DESTINATION ${CMAKE_INSTALL_INCLUDEDIR}
    COMPONENT Devel
)<|MERGE_RESOLUTION|>--- conflicted
+++ resolved
@@ -69,12 +69,7 @@
     CsSql${BUILD_ABI}
     QtSql
     "${EXTRA_SQL_CXXFLAGS}"
-<<<<<<< HEAD
-    "CsCore${BUILD_MAJOR}"
-=======
-    "${EXTRA_SQL_LIBS}"
     "CsCore${BUILD_ABI}"
->>>>>>> 5bb02d43
 )
 
 install(
