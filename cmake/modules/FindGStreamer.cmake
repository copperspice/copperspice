#  Copyright (C) 2012-2019 Barbara Geller
#  Copyright (C) 2012-2019 Ansel Sermersheim
#
<<<<<<< HEAD
#  Find GStreamer, will define
#
#  GSTREAMER_FOUND        - system has GStreamer
#  GSTREAMER_INCLUDE_DIRS - the GStreamer include directories
#  GSTREAMER_LIBRARY      - the libraries needed to use GStreamer
#  GSTREAMER_DEFINITIONS  - Compiler switches required for using GStreamer
#
#  For plugin libraries specified in the COMPONENTS of find_package, this module will define:
#
#  GSTREAMER_<plugin_lib>_LIBRARY_FOUND - system has <plugin_lib>
#  GSTREAMER_<plugin_lib>_INCLUDE_DIRS  - the <plugin_lib> include directory
#  GSTREAMER_<plugin_lib>_LIBRARY       - the <plugin_lib> library

find_package(PkgConfig)

# Helper macro to find a GStreamer plugin (or GStreamer itself)
#   _component_prefix is prepended to the _INCLUDE_DIRS and _LIBRARIES variables (eg. "GSTREAMER_AUDIO")
#   _pkgconfig_name is the component's pkg-config name (eg. "gstreamer-1.0", or "gstreamer-video-1.0").
#   _library is the component's library name (eg. "gstreamer-1.0" or "gstvideo-1.0")
macro(FIND_GSTREAMER_COMPONENT _component_prefix _pkgconfig_name _library)
    pkg_check_modules(PKG_${_component_prefix} ${_pkgconfig_name})
    set(${_component_prefix}_INCLUDE_DIRS ${PKG_${_component_prefix}_INCLUDE_DIRS})

    find_library(${_component_prefix}_LIBRARIES
        NAMES ${_library}
        HINTS ${PKG_${_component_prefix}_LIBRARY_DIRS} ${PKG_${_component_prefix}_LIBDIR}
    )
endmacro()

# find headers and libraries
FIND_GSTREAMER_COMPONENT(GSTREAMER gstreamer-1.0 gstreamer-1.0)
FIND_GSTREAMER_COMPONENT(GSTREAMER_BASE gstreamer-base-1.0 gstbase-1.0)

if (NOT GSTREAMER_LIBRARIES STREQUAL "GSTREAMER_LIBRARIES-NOTFOUND")
   set(GSTREAMER_ABI_VERSION "1.0")

else()
   FIND_GSTREAMER_COMPONENT(GSTREAMER gstreamer-0.10 gstreamer-0.10)
   FIND_GSTREAMER_COMPONENT(GSTREAMER_BASE gstreamer-base-0.10 gstbase-0.10)
   FIND_GSTREAMER_COMPONENT(GSTREAMER_INTERFACES gstreamer-interfaces-0.10 gstinterfaces-0.10)

   if (DEFINED GSTREAMER_LIBRARIES)
      set(GSTREAMER_ABI_VERSION "0.10")
   else()
      # nothing was found
      return()
   endif()
endif()


# find plugins
FIND_GSTREAMER_COMPONENT(GSTREAMER_APP   gstreamer-app-${GSTREAMER_ABI_VERSION}   gstapp-${GSTREAMER_ABI_VERSION})
FIND_GSTREAMER_COMPONENT(GSTREAMER_AUDIO gstreamer-audio-${GSTREAMER_ABI_VERSION} gstaudio-${GSTREAMER_ABI_VERSION})
FIND_GSTREAMER_COMPONENT(GSTREAMER_VIDEO gstreamer-video-${GSTREAMER_ABI_VERSION} gstvideo-${GSTREAMER_ABI_VERSION})

include(FindPackageHandleStandardArgs)
find_package_handle_standard_args(GStreamer
   DEFAULT_MSG
   GSTREAMER_LIBRARIES
   GSTREAMER_INCLUDE_DIRS
)
=======
# Copyright (c) 2012-2019 Barbara Geller
# Copyright (c) 2012-2019 Ansel Sermersheim
# Copyright (c) 2015 Ivailo Monev, <xakepa10@gmail.com>
#
# This file is part of CopperSpice.
#
# CopperSpice is free software. You can redistribute it and/or
# modify it under the terms of the GNU Lesser General Public License
# version 2.1 as published by the Free Software Foundation.
#
# CopperSpice is distributed in the hope that it will be useful,
# but WITHOUT ANY WARRANTY; without even the implied warranty of
# MERCHANTABILITY or FITNESS FOR A PARTICULAR PURPOSE.
#
# https://www.gnu.org/licenses/
#

#  Find GStreamer, will define
#
#  GSTREAMER_FOUND       - system has GStreamer
#  GSTREAMER_INCLUDE_DIR - the GStreamer include directory
#  GSTREAMER_LIBRARIES   - the libraries needed to use GStreamer
#  GSTREAMER_DEFINITIONS - Compiler switches required for using GStreamer

# TODO: may want to look for other versions of GStreamer
#     GSTREAMER_X_Y_FOUND (Example: GSTREAMER_0_8_FOUND and GSTREAMER_0_10_FOUND etc)


IF (GSTREAMER_INCLUDE_DIR AND GSTREAMER_LIBRARIES AND GSTREAMER_BASE_LIBRARY AND GSTREAMER_AUDIO_LIBRARY AND GSTREAMER_VIDEO_LIBRARY AND GSTREAMER_INTERFACE_LIBRARY)
   # in cache already
   SET(GStreamer_FIND_QUIETLY TRUE)
ELSE ()
   SET(GStreamer_FIND_QUIETLY FALSE)
ENDIF ()

IF (NOT WIN32)
   # use pkg-config to get the directories and then use these values
   # in the FIND_PATH() and FIND_LIBRARY() calls
   FIND_PACKAGE(PkgConfig)
   PKG_CHECK_MODULES(PC_GSTREAMER QUIET gstreamer-0.10)
   #MESSAGE(STATUS "DEBUG: GStreamer include directory = ${GSTREAMER_INCLUDE_DIRS}")
   #MESSAGE(STATUS "DEBUG: GStreamer link directory = ${GSTREAMER_LIBRARY_DIRS}")
   #MESSAGE(STATUS "DEBUG: GStreamer CFlags = ${GSTREAMER_CFLAGS_OTHER}")
   SET(GSTREAMER_DEFINITIONS ${PC_GSTREAMER_CFLAGS_OTHER})
ENDIF (NOT WIN32)

FIND_PATH(GSTREAMER_INCLUDE_DIR gst/gst.h
   PATHS
   ${PC_GSTREAMER_INCLUDEDIR}
   ${PC_GSTREAMER_INCLUDE_DIRS}
   #PATH_SUFFIXES gst
   )

FIND_LIBRARY(GSTREAMER_LIBRARIES NAMES gstreamer-0.10
   PATHS
   ${PC_GSTREAMER_LIBDIR}
   ${PC_GSTREAMER_LIBRARY_DIRS}
   )

FIND_LIBRARY(GSTREAMER_BASE_LIBRARY NAMES gstbase-0.10
   PATHS
   ${PC_GSTREAMER_LIBDIR}
   ${PC_GSTREAMER_LIBRARY_DIRS}
   )

FIND_LIBRARY(GSTREAMER_AUDIO_LIBRARY NAMES gstaudio-0.10
   PATHS
   ${PC_GSTREAMER_LIBDIR}
   ${PC_GSTREAMER_LIBRARY_DIRS}
   )

FIND_LIBRARY(GSTREAMER_VIDEO_LIBRARY NAMES gstvideo-0.10
   PATHS
   ${PC_GSTREAMER_LIBDIR}
   ${PC_GSTREAMER_LIBRARY_DIRS}
   )

FIND_LIBRARY(GSTREAMER_INTERFACE_LIBRARY NAMES gstinterfaces-0.10
   PATHS
   ${PC_GSTREAMER_LIBDIR}
   ${PC_GSTREAMER_LIBRARY_DIRS}
   )

IF (GSTREAMER_INCLUDE_DIR)
   #MESSAGE(STATUS "DEBUG: Found GStreamer include dir: ${GSTREAMER_INCLUDE_DIR}")
ELSE (GSTREAMER_INCLUDE_DIR)
   MESSAGE(STATUS "GStreamer: WARNING: include dir not found")
ENDIF (GSTREAMER_INCLUDE_DIR)

IF (GSTREAMER_LIBRARIES)
   #MESSAGE(STATUS "DEBUG: Found GStreamer library: ${GSTREAMER_LIBRARIES}")
ELSE (GSTREAMER_LIBRARIES)
   MESSAGE(STATUS "GStreamer: WARNING: library not found")
ENDIF (GSTREAMER_LIBRARIES)

IF (GSTREAMER_AUDIO_LIBRARY)
   #MESSAGE(STATUS "DEBUG: Found GStreamer audio library: ${GSTREAMER_AUDIO_LIBRARY}")
ELSE (GSTREAMER_AUDIO_LIBRARY)
   MESSAGE(STATUS "GStreamer: WARNING: audio library not found")
ENDIF (GSTREAMER_AUDIO_LIBRARY)

IF (GSTREAMER_VIDEO_LIBRARY)
   #MESSAGE(STATUS "DEBUG: Found GStreamer video library: ${GSTREAMER_VIDEO_LIBRARY}")
ELSE (GSTREAMER_VIDEO_LIBRARY)
   MESSAGE(STATUS "GStreamer: WARNING: video library not found")
ENDIF (GSTREAMER_VIDEO_LIBRARY)

IF (GSTREAMER_INTERFACE_LIBRARY)
   #MESSAGE(STATUS "DEBUG: Found GStreamer interface library: ${GSTREAMER_INTERFACE_LIBRARY}")
ELSE (GSTREAMER_INTERFACE_LIBRARY)
   MESSAGE(STATUS "GStreamer: WARNING: interface library not found")
ENDIF (GSTREAMER_INTERFACE_LIBRARY)

INCLUDE(FindPackageHandleStandardArgs)
FIND_PACKAGE_HANDLE_STANDARD_ARGS(GStreamer  DEFAULT_MSG  GSTREAMER_LIBRARIES GSTREAMER_INCLUDE_DIR GSTREAMER_BASE_LIBRARY GSTREAMER_AUDIO_LIBRARY GSTREAMER_INTERFACE_LIBRARY)

MARK_AS_ADVANCED(GSTREAMER_INCLUDE_DIR GSTREAMER_LIBRARIES GSTREAMER_BASE_LIBRARY GSTREAMER_AUDIO_LIBRARY GSTREAMER_INTERFACE_LIBRARY)
>>>>>>> ee8821da
<|MERGE_RESOLUTION|>--- conflicted
+++ resolved
@@ -1,7 +1,20 @@
-#  Copyright (C) 2012-2019 Barbara Geller
-#  Copyright (C) 2012-2019 Ansel Sermersheim
+# Copyright (c) 2012-2019 Barbara Geller
+# Copyright (c) 2012-2019 Ansel Sermersheim
+# Copyright (c) 2015 Ivailo Monev, <xakepa10@gmail.com>
 #
-<<<<<<< HEAD
+# This file is part of CopperSpice.
+#
+# CopperSpice is free software. You can redistribute it and/or
+# modify it under the terms of the GNU Lesser General Public License
+# version 2.1 as published by the Free Software Foundation.
+#
+# CopperSpice is distributed in the hope that it will be useful,
+# but WITHOUT ANY WARRANTY; without even the implied warranty of
+# MERCHANTABILITY or FITNESS FOR A PARTICULAR PURPOSE.
+#
+# https://www.gnu.org/licenses/
+#
+
 #  Find GStreamer, will define
 #
 #  GSTREAMER_FOUND        - system has GStreamer
@@ -63,122 +76,3 @@
    GSTREAMER_LIBRARIES
    GSTREAMER_INCLUDE_DIRS
 )
-=======
-# Copyright (c) 2012-2019 Barbara Geller
-# Copyright (c) 2012-2019 Ansel Sermersheim
-# Copyright (c) 2015 Ivailo Monev, <xakepa10@gmail.com>
-#
-# This file is part of CopperSpice.
-#
-# CopperSpice is free software. You can redistribute it and/or
-# modify it under the terms of the GNU Lesser General Public License
-# version 2.1 as published by the Free Software Foundation.
-#
-# CopperSpice is distributed in the hope that it will be useful,
-# but WITHOUT ANY WARRANTY; without even the implied warranty of
-# MERCHANTABILITY or FITNESS FOR A PARTICULAR PURPOSE.
-#
-# https://www.gnu.org/licenses/
-#
-
-#  Find GStreamer, will define
-#
-#  GSTREAMER_FOUND       - system has GStreamer
-#  GSTREAMER_INCLUDE_DIR - the GStreamer include directory
-#  GSTREAMER_LIBRARIES   - the libraries needed to use GStreamer
-#  GSTREAMER_DEFINITIONS - Compiler switches required for using GStreamer
-
-# TODO: may want to look for other versions of GStreamer
-#     GSTREAMER_X_Y_FOUND (Example: GSTREAMER_0_8_FOUND and GSTREAMER_0_10_FOUND etc)
-
-
-IF (GSTREAMER_INCLUDE_DIR AND GSTREAMER_LIBRARIES AND GSTREAMER_BASE_LIBRARY AND GSTREAMER_AUDIO_LIBRARY AND GSTREAMER_VIDEO_LIBRARY AND GSTREAMER_INTERFACE_LIBRARY)
-   # in cache already
-   SET(GStreamer_FIND_QUIETLY TRUE)
-ELSE ()
-   SET(GStreamer_FIND_QUIETLY FALSE)
-ENDIF ()
-
-IF (NOT WIN32)
-   # use pkg-config to get the directories and then use these values
-   # in the FIND_PATH() and FIND_LIBRARY() calls
-   FIND_PACKAGE(PkgConfig)
-   PKG_CHECK_MODULES(PC_GSTREAMER QUIET gstreamer-0.10)
-   #MESSAGE(STATUS "DEBUG: GStreamer include directory = ${GSTREAMER_INCLUDE_DIRS}")
-   #MESSAGE(STATUS "DEBUG: GStreamer link directory = ${GSTREAMER_LIBRARY_DIRS}")
-   #MESSAGE(STATUS "DEBUG: GStreamer CFlags = ${GSTREAMER_CFLAGS_OTHER}")
-   SET(GSTREAMER_DEFINITIONS ${PC_GSTREAMER_CFLAGS_OTHER})
-ENDIF (NOT WIN32)
-
-FIND_PATH(GSTREAMER_INCLUDE_DIR gst/gst.h
-   PATHS
-   ${PC_GSTREAMER_INCLUDEDIR}
-   ${PC_GSTREAMER_INCLUDE_DIRS}
-   #PATH_SUFFIXES gst
-   )
-
-FIND_LIBRARY(GSTREAMER_LIBRARIES NAMES gstreamer-0.10
-   PATHS
-   ${PC_GSTREAMER_LIBDIR}
-   ${PC_GSTREAMER_LIBRARY_DIRS}
-   )
-
-FIND_LIBRARY(GSTREAMER_BASE_LIBRARY NAMES gstbase-0.10
-   PATHS
-   ${PC_GSTREAMER_LIBDIR}
-   ${PC_GSTREAMER_LIBRARY_DIRS}
-   )
-
-FIND_LIBRARY(GSTREAMER_AUDIO_LIBRARY NAMES gstaudio-0.10
-   PATHS
-   ${PC_GSTREAMER_LIBDIR}
-   ${PC_GSTREAMER_LIBRARY_DIRS}
-   )
-
-FIND_LIBRARY(GSTREAMER_VIDEO_LIBRARY NAMES gstvideo-0.10
-   PATHS
-   ${PC_GSTREAMER_LIBDIR}
-   ${PC_GSTREAMER_LIBRARY_DIRS}
-   )
-
-FIND_LIBRARY(GSTREAMER_INTERFACE_LIBRARY NAMES gstinterfaces-0.10
-   PATHS
-   ${PC_GSTREAMER_LIBDIR}
-   ${PC_GSTREAMER_LIBRARY_DIRS}
-   )
-
-IF (GSTREAMER_INCLUDE_DIR)
-   #MESSAGE(STATUS "DEBUG: Found GStreamer include dir: ${GSTREAMER_INCLUDE_DIR}")
-ELSE (GSTREAMER_INCLUDE_DIR)
-   MESSAGE(STATUS "GStreamer: WARNING: include dir not found")
-ENDIF (GSTREAMER_INCLUDE_DIR)
-
-IF (GSTREAMER_LIBRARIES)
-   #MESSAGE(STATUS "DEBUG: Found GStreamer library: ${GSTREAMER_LIBRARIES}")
-ELSE (GSTREAMER_LIBRARIES)
-   MESSAGE(STATUS "GStreamer: WARNING: library not found")
-ENDIF (GSTREAMER_LIBRARIES)
-
-IF (GSTREAMER_AUDIO_LIBRARY)
-   #MESSAGE(STATUS "DEBUG: Found GStreamer audio library: ${GSTREAMER_AUDIO_LIBRARY}")
-ELSE (GSTREAMER_AUDIO_LIBRARY)
-   MESSAGE(STATUS "GStreamer: WARNING: audio library not found")
-ENDIF (GSTREAMER_AUDIO_LIBRARY)
-
-IF (GSTREAMER_VIDEO_LIBRARY)
-   #MESSAGE(STATUS "DEBUG: Found GStreamer video library: ${GSTREAMER_VIDEO_LIBRARY}")
-ELSE (GSTREAMER_VIDEO_LIBRARY)
-   MESSAGE(STATUS "GStreamer: WARNING: video library not found")
-ENDIF (GSTREAMER_VIDEO_LIBRARY)
-
-IF (GSTREAMER_INTERFACE_LIBRARY)
-   #MESSAGE(STATUS "DEBUG: Found GStreamer interface library: ${GSTREAMER_INTERFACE_LIBRARY}")
-ELSE (GSTREAMER_INTERFACE_LIBRARY)
-   MESSAGE(STATUS "GStreamer: WARNING: interface library not found")
-ENDIF (GSTREAMER_INTERFACE_LIBRARY)
-
-INCLUDE(FindPackageHandleStandardArgs)
-FIND_PACKAGE_HANDLE_STANDARD_ARGS(GStreamer  DEFAULT_MSG  GSTREAMER_LIBRARIES GSTREAMER_INCLUDE_DIR GSTREAMER_BASE_LIBRARY GSTREAMER_AUDIO_LIBRARY GSTREAMER_INTERFACE_LIBRARY)
-
-MARK_AS_ADVANCED(GSTREAMER_INCLUDE_DIR GSTREAMER_LIBRARIES GSTREAMER_BASE_LIBRARY GSTREAMER_AUDIO_LIBRARY GSTREAMER_INTERFACE_LIBRARY)
->>>>>>> ee8821da
